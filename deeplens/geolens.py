--- conflicted
+++ resolved
@@ -114,10 +114,7 @@
             r_sensor (float): sensor radius.
             d_sensor (float): sensor distance.
         """
-<<<<<<< HEAD
-=======
         raise Warning("This function will be removed in the future.")
->>>>>>> 42ae3764
         self.surfaces = surfaces
         self.materials = materials
         self.r_sensor = r_sensor
@@ -127,13 +124,8 @@
             self.surfaces[i].mat1 = self.materials[i]
             self.surfaces[i].mat2 = self.materials[i + 1]
 
-<<<<<<< HEAD
-    def prepare_sensor(self, sensor_res=[512, 512], sensor_size=None):
-        """Create camera sensor.
-=======
     def prepare_sensor(self, sensor_res=None, sensor_size=None):
         """Create sensor.
->>>>>>> 42ae3764
 
         Args:
             sensor_res (list): Resolution, pixel number.
@@ -694,12 +686,6 @@
         Args:
             ray (Ray object): Ray object.
             depth (float): sensor distance.
-<<<<<<< HEAD
-
-        Returns:
-            ray (Ray object): Ray object.
-=======
->>>>>>> 42ae3764
         """
         (
             ray,
@@ -757,18 +743,8 @@
 
         Args:
             ray (Ray object): Ray object.
-<<<<<<< HEAD
-            lens_range (list): range of surfaces.
-            record (bool): record ray path or not.
-
-        Returns:
-            valid (boolean matrix): mask denoting valid rays.
-            ray (Ray object): ray after optical system.
-            oss (list): list of intersection points.
-=======
             lens_range (list): lens range.
             record (bool): record ray path or not.
->>>>>>> 42ae3764
         """
         dim = ray.o[
             ..., 2
@@ -805,18 +781,8 @@
 
         Args:
             ray (Ray object): Ray object.
-<<<<<<< HEAD
-            lens_range (list): range of surfaces.
-            record (bool): record ray path or not.
-
-        Returns:
-            valid (boolean matrix): mask denoting valid rays.
-            ray (Ray object): ray after optical system.
-            oss (list): list of intersection points.
-=======
             lens_range (list): lens range.
             record (bool): record ray path or not.
->>>>>>> 42ae3764
         """
         dim = ray.o[..., 2].shape
         valid = ray.ra == 1
@@ -3584,191 +3550,6 @@
 # ====================================================================================
 # Other functions.
 # ====================================================================================
-<<<<<<< HEAD
-def create_cellphone_lens(
-    hfov=0.6, imgh=6.0, fnum=2.8, lens_num=4, thickness=None, flange=0.8, save_dir="./"
-):
-    """Create a flat starting point for cellphone lens design.
-
-    Aperture is placed 0.2mm in front of the first surface.
-
-    Args:
-        hfov: half horizontal fov in radians.
-        imgh: image height in mm.
-        fnum: maximum f number.
-        lens_num: number of lens elements to use.
-        thickness: Total thickness if specified.
-        flange: distance from last surface to sensor.
-        save_dir: directory to save the lens.
-    """
-    # Calculate parameters
-    foclen = imgh / 2 / np.tan(hfov)
-    aper_r = foclen / fnum / 2
-    aper_d = 0.1  # Aperture distance in mm
-    ttl = (imgh / 2 / math.tan(hfov) * 1.4) if thickness is None else thickness
-
-    d_opt = ttl - flange - aper_d
-    d_lens = np.random.rand(lens_num * 2 - 1).astype(np.float32) + 1
-    d_lens = d_lens / np.sum(d_lens) * d_opt
-    d_lens = np.insert(d_lens, 0, aper_d)
-
-    mat_names = ["coc", "okp4", "pmma", "pc", "ps"]
-
-    # Create lens
-    d_total = 0
-    lens = GeoLens()
-    surfaces = lens.surfaces
-    surfaces.append(Aperture(r=aper_r, d=0.0))
-
-    for i in range(lens_num):
-        # Front surface
-        d_total += d_lens[2 * i]
-        c1 = np.random.randn(1).astype(np.float32) * 0.001
-        k1 = np.random.randn(1).astype(np.float32) * 0.01
-        ai1 = np.random.randn(7).astype(np.float32) * 1e-16
-        mat = random.choice(mat_names)
-        surfaces.append(Aspheric(r=imgh / 2, d=d_total, c=c1, k=k1, ai=ai1, mat2=mat))
-
-        # Back surface
-        if (2 * i + 1) < len(d_lens):
-            d_total += d_lens[2 * i + 1]
-            c2 = np.random.randn(1).astype(np.float32) * 0.001
-            k2 = np.random.randn(1).astype(np.float32) * 0.01
-            ai2 = np.random.randn(7).astype(np.float32) * 1e-16
-            surfaces.append(
-                Aspheric(r=imgh / 2, d=d_total, c=c2, k=k2, ai=ai2, mat2="air")
-            )
-
-    # Lens calculation
-    lens = lens.to(lens.device)
-    lens.d_sensor = torch.tensor(ttl, dtype=torch.float32).to(lens.device)
-    lens.find_aperture()
-    lens.prepare_sensor(
-        sensor_res=lens.sensor_res,
-        sensor_size=[imgh / math.sqrt(2), imgh / math.sqrt(2)],
-    )
-    lens.diff_surf_range = lens.find_diff_surf()
-    lens.post_computation()
-    lens.set_target_fov_fnum(hfov=hfov, fnum=fnum)
-
-    # Save lens
-    lens_filename = f"starting_point_hfov{hfov}_imgh{imgh}_fnum{fnum}.json"
-    lens.write_lens_json(f"{save_dir}/{lens_filename}")
-
-    return lens
-
-
-def create_camera_lens(
-    foclen=50.0,
-    imgh=20.0,
-    fnum=4.0,
-    lens_num=4,
-    flange=18.0,
-    thickness=None,
-    lens_type=None,
-    save_dir="./",
-):
-    """Create a flat starting point for camera lens design.
-
-    Args:
-        foclen: Focal length in mm.
-        imgh: Image height in mm.
-        fnum: Maximum f number.
-        lens_num: Number of lens elements to use.
-        flange: Distance from last surface to sensor.
-        thickness: Total thickness if specified.
-        lens_type: List of surface types. Defaults to None.
-        save_dir: Directory to save the lens.
-    """
-    if lens_type is None:
-        lens_type = ["Spheric"] * lens_num
-    assert (
-        len(lens_type) == lens_num
-    ), "Length of lens_type should be equal to lens_num."
-
-    # Calculate parameters
-    aper_r = foclen / fnum / 2
-    ttl = foclen + flange if thickness is None else thickness
-
-    d_opt = ttl - flange
-    d_lens = np.random.rand(lens_num * 2).astype(np.float32) + 1
-    d_lens = d_lens / np.sum(d_lens) * d_opt
-
-    mat_names = list(SELLMEIER_TABLE.keys())
-
-    # Safely remove materials
-    remove_materials = ["air", "vacuum", "occluder"]
-    for mat in remove_materials:
-        if mat in mat_names:
-            mat_names.remove(mat)
-        else:
-            print(f"Warning: '{mat}' not found in SELLMEIER_TABLE keys.")
-
-    # Create lens
-    d_total = 0
-    lens = GeoLens()
-    surfaces = lens.surfaces
-    for i in range(lens_num):
-        # Front surface
-        d_total += d_lens[2 * i]
-        c1 = np.random.randn(1).astype(np.float32) * 0.001
-        mat = random.choice(mat_names)
-        if lens_type[i] == "Aspheric":
-            ai1 = np.random.randn(7).astype(np.float32) * 1e-20
-            k1 = np.random.randn(1).astype(np.float32) * 0.01
-            surfaces.append(
-                Aspheric(
-                    r=max(imgh / 2, aper_r), d=d_total, c=c1, ai=ai1, k=k1, mat2=mat
-                )
-            )
-        elif lens_type[i] == "Spheric":
-            surfaces.append(Spheric(r=max(imgh / 2, aper_r), d=d_total, c=c1, mat2=mat))
-        else:
-            raise Exception("Surface type not supported yet.")
-
-        # Back surface
-        d_total += d_lens[2 * i + 1]
-        c2 = np.random.randn(1).astype(np.float32) * 0.001
-        if lens_type[i] == "Aspheric":
-            ai2 = np.random.randn(7).astype(np.float32) * 1e-20
-            k2 = np.random.randn(1).astype(np.float32) * 0.01
-            surfaces.append(
-                Aspheric(
-                    r=max(imgh / 2, aper_r), d=d_total, c=c2, ai=ai2, k=k2, mat2="air"
-                )
-            )
-        elif lens_type[i] == "Spheric":
-            surfaces.append(
-                Spheric(r=max(imgh / 2, aper_r), d=d_total, c=c2, mat2="air")
-            )
-        else:
-            raise Exception("Surface type not supported yet.")
-
-        # Insert aperture in the middle lens elements
-        if i == int(lens_num / 2) - 1:
-            d_total += 2.0  # Additional distance for aperture placement
-            surfaces.append(Aperture(r=aper_r, d=d_total))
-
-    # Lens calculation
-    lens = lens.to(lens.device)
-    lens.d_sensor = torch.tensor(ttl, dtype=torch.float32).to(lens.device)
-    lens.find_aperture()
-    lens.prepare_sensor(
-        sensor_res=lens.sensor_res,
-        sensor_size=[imgh / math.sqrt(2), imgh / math.sqrt(2)],
-    )
-    lens.diff_surf_range = lens.find_diff_surf()
-    lens.post_computation()
-
-    # Save lens
-    filename = f"starting_point_f{foclen}mm_imgh{imgh}_fnum{fnum}.json"
-    lens.write_lens_json(os.path.join(save_dir, filename))
-
-    return lens
-
-
-=======
->>>>>>> 42ae3764
 def create_lens(
     foclen,
     fov,
@@ -3830,47 +3611,12 @@
                         mat = random.choice(mat_names)
                         d_next = np.random.rand(1).astype(np.float32) + 1.0
 
-<<<<<<< HEAD
-        # Front surface
-        d_total += d_lens[2 * i]
-        c1 = np.random.randn(1).astype(np.float32) * 0.001
-        mat = random.choice(mat_names)
-        if lens_type[i] == "Aspheric":
-            ai1 = np.random.randn(7).astype(np.float32) * 1e-30
-            k1 = np.random.randn(1).astype(np.float32) * 0.001
-            surfaces.append(
-                Aspheric(
-                    r=max(imgh / 2, aper_r), d=d_total, c=c1, ai=ai1, k=k1, mat2=mat
-                )
-            )
-        elif lens_type[i] == "Spheric":
-            surfaces.append(Spheric(r=max(imgh / 2, aper_r), d=d_total, c=c1, mat2=mat))
-        else:
-            raise Exception("Surface type not supported yet.")
-
-        # Back surface
-        d_total += d_lens[2 * i + 1]
-        c2 = np.random.randn(1).astype(np.float32) * 0.001
-        if lens_type[i] == "Aspheric":
-            ai2 = np.random.randn(7).astype(np.float32) * 1e-30
-            k2 = np.random.randn(1).astype(np.float32) * 0.001
-            surfaces.append(
-                Aspheric(
-                    r=max(imgh / 2, aper_r), d=d_total, c=c2, ai=ai2, k=k2, mat2="air"
-                )
-            )
-        elif lens_type[i] == "Spheric":
-            surfaces.append(
-                Spheric(r=max(imgh / 2, aper_r), d=d_total, c=c2, mat2="air")
-            )
-=======
                     surfaces.append(
                         create_surface(surface_type, d_total, aper_r, imgh, mat)
                     )
                     d_total += d_next
             else:
                 raise Exception("Lens element type not supported yet.")
->>>>>>> 42ae3764
         else:
             raise Exception("Lens type format not correct.")
 
