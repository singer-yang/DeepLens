"""Geometric surfaces for ray tracing."""

import math
import random

import matplotlib.pyplot as plt
import numpy as np
import torch
import torch.nn.functional as F

from .basics import EPSILON, DeepObj
from .materials import Material


class Surface(DeepObj):
    def __init__(self, r, d, mat2, is_square=False, device="cpu"):
        super(Surface, self).__init__()
        self.d = d if torch.is_tensor(d) else torch.tensor(d)
        self.d_perturb = 0.0

        self.r = float(r)  # r is not differentiable
        self.r_perturb = 0.0
        self.is_square = is_square
        if is_square:
            self.h = r * math.sqrt(2)
            self.w = r * math.sqrt(2)

        self.mat2 = Material(mat2)

        # Surface precision +0.000/-0.010 mm is regarded as high quality by Edmund Optics. Reference: https://www.edmundoptics.com/knowledge-center/application-notes/optics/understanding-optical-specifications/?srsltid=AfmBOorBa-0zaOcOhdQpUjmytthZc07oFlmPW_2AgaiNHHQwobcAzWII
        self.NEWTONS_MAXITER = 10
        self.NEWTONS_TOLERANCE_TIGHT = 25e-6  # [mm], here is 25 [nm]
        self.NEWTONS_TOLERANCE_LOOSE = 50e-6  # [mm], here is 50 [nm]
        self.NEWTONS_STEP_BOUND = 5  # [mm], maximum step size in Newton's iteration

        self.to(device)

    @classmethod
    def init_from_dict(cls, surf_dict):
        raise NotImplementedError(f"Surface.init_from_dict is not implemented for {cls.__name__}.")
    
    # ==============================
    # Intersection and Refraction
    # ==============================
    def ray_reaction(self, ray, n1, n2, refraction=True):
        """Compute output ray after intersection and refraction with a surface."""
        # ray = self.to_local_coord(ray)

        # Intersection
        ray = self.intersect(ray, n1)

        if refraction:
            # Refraction
            ray = self.refract(ray, n1 / n2)
        else:
            # Reflection
            ray = self.reflect(ray)

        # ray = self.to_global_coord(ray)
        return ray

    def intersect(self, ray, n=1.0):
        """Solve ray-surface intersection and update ray position and opl.

        Args:
            ray (Ray): input ray.
            n (float, optional): refractive index. Defaults to 1.0.
        """
        # Solve intersection time t by Newton's method
        t, valid = self.newtons_method(ray)

        # Update rays
        new_o = ray.o + ray.d * t.unsqueeze(-1)
        new_o[~valid] = ray.o[~valid]
        ray.o = new_o
        ray.ra = ray.ra * valid

        if ray.coherent:
            assert (
                t.min() < 100
            ), "Precision problem caused by long propagation distance."
            new_opl = ray.opl + n * t
            new_opl[~valid] = ray.opl[~valid]
            ray.opl = new_opl

        return ray

    def newtons_method(self, ray):
        """Solve intersection by Newton's method.

        This function will only update valid rays.
        """
        if hasattr(self, "d_perturb"):
            d_surf = self.d + self.d_perturb
        else:
            d_surf = self.d

        # 1. Inital guess of t. (If the shape of aspheric surface is too ambornal, this step will hit the back surface region and cause error)
        t0 = (d_surf - ray.o[..., 2]) / ray.d[..., 2]

        # 2. Non-differentiable Newton's method to update t and find the intersection points
        with torch.no_grad():
            it = 0
            t = t0  # initial guess of t
            ft = 1e6 * torch.ones_like(ray.o[..., 2])
            while (torch.abs(ft) > self.NEWTONS_TOLERANCE_LOOSE).any() and (
                it < self.NEWTONS_MAXITER
            ):
                it += 1

                new_o = ray.o + ray.d * t.unsqueeze(-1)
                new_x, new_y = new_o[..., 0], new_o[..., 1]
                valid = self.valid(new_x, new_y) & (ray.ra > 0)

                ft = self.sag(new_x, new_y, valid) + d_surf - new_o[..., 2]
                dxdt, dydt, dzdt = ray.d[..., 0], ray.d[..., 1], ray.d[..., 2]
                dfdx, dfdy, dfdz = self.dfdxyz(new_x, new_y)
                dfdt = dfdx * dxdt + dfdy * dydt + dfdz * dzdt
                t = t - torch.clamp(
                    ft / (dfdt + 1e-12),
                    -self.NEWTONS_STEP_BOUND,
                    self.NEWTONS_STEP_BOUND,
                )

            t1 = t - t0

        # 3. One more Newton iteration (differentiable) to gain gradients
        t = t0 + t1

        new_o = ray.o + ray.d * t.unsqueeze(-1)
        new_x, new_y = new_o[..., 0], new_o[..., 1]
        valid = self.valid(new_x, new_y) & (ray.ra > 0)

        ft = self.sag(new_x, new_y, valid) + d_surf - new_o[..., 2]
        dxdt, dydt, dzdt = ray.d[..., 0], ray.d[..., 1], ray.d[..., 2]
        dfdx, dfdy, dfdz = self.dfdxyz(new_x, new_y)
        dfdt = dfdx * dxdt + dfdy * dydt + dfdz * dzdt
        t = t - torch.clamp(
            ft / (dfdt + 1e-9), -self.NEWTONS_STEP_BOUND, self.NEWTONS_STEP_BOUND
        )

        # 4. Determine valid solutions
        with torch.no_grad():
            # Solution within the surface boundary and ray doesn't go back
            new_x, new_y = new_o[..., 0], new_o[..., 1]
            valid = self.valid_within_boundary(new_x, new_y) & (ray.ra > 0) & (t > 0)

            # Solution accurate enough
            ft = self.sag(new_x, new_y, valid) + d_surf - new_o[..., 2]
            valid = valid & (torch.abs(ft) < self.NEWTONS_TOLERANCE_TIGHT)

        return t, valid

    def refract(self, ray, eta):
        """Calculate refractive ray according to Snell's law.

        Snell's law (surface normal n defined along the positive z axis):
            https://physics.stackexchange.com/a/436252/104805
            https://www.scratchapixel.com/lessons/3d-basic-rendering/introduction-to-shading/reflection-refraction-fresnel
            We follow the first link and normal vector should have the same direction with incident ray(veci), but by default it points to left. We use the second link to check.

            veci: incident ray
            vect: refractive ray
            eta: relevant refraction coefficient, eta = eta_i/eta_t
        """
        # Compute normal vectors
        n = self.normal(ray)
        forward = (ray.d * ray.ra.unsqueeze(-1))[..., 2].sum() > 0
        if forward:
            n = -n

        # Compute refraction according to Snell's law
        cosi = torch.sum(ray.d * n, axis=-1)  # n * i

        # TIR
        valid = (eta**2 * (1 - cosi**2) < 1) & (ray.ra > 0)

        sr = torch.sqrt(
            1 - eta**2 * (1 - cosi.unsqueeze(-1) ** 2) * valid.unsqueeze(-1) + EPSILON
        )  # square root

        # First term: vertical. Second term: parallel. Already normalized if both n and ray.d are normalized.
        new_d = sr * n + eta * (ray.d - cosi.unsqueeze(-1) * n)
        new_d[~valid] = ray.d[~valid]

        new_obliq = torch.sum(new_d * ray.d, axis=-1)
        new_obliq[~valid] = ray.obliq[~valid]

        # Update valid rays
        ray.d = new_d
        ray.obliq = new_obliq
        ray.ra = ray.ra * valid

        return ray

    def reflect(self, ray):
        """Calculate reflected ray."""
        # Compute normal vectors
        n = self.normal(ray)
        forward = (ray.d * ray.ra.unsqueeze(-1))[..., 2].sum() > 0
        if forward:
            n = - n

        # Reflect
        cos_alpha = -(n * ray.d).sum(-1)
        new_d = ray.d + 2 * cos_alpha.unsqueeze(-1) * n
        new_d = F.normalize(new_d, p=2, dim=-1)
        
        # Update valid rays
        valid = (ray.ra > 0)
        new_d[~valid] = ray.d[~valid]
        ray.d = new_d
        
        return ray

    def normal(self, ray):
        """Calculate surface normal vector at the intersection point. Normal vector points to the left by default."""
        x, y = ray.o[..., 0], ray.o[..., 1]
        nx, ny, nz = self.dfdxyz(x, y)
        n = torch.stack((nx, ny, nz), axis=-1)
        n = F.normalize(n, p=2, dim=-1)

        return n

    def to_local_coord(self, ray):
        """Transform ray to local coordinate system."""
        raise NotImplementedError()

    def to_global_coord(self, ray):
        """Transform ray to global coordinate system."""
        raise NotImplementedError()

    # =================================================================================
    # Calculation-related methods
    # =================================================================================
    def sag(self, x, y, valid=None):
        """Calculate sag (z) of the surface. z = f(x, y)

        Args:
            x (tensor): x coordinate
            y (tensor): y coordinate
            valid (tensor): valid mask

        Return:
            z (tensor): z = sag(x, y)
        """
        if valid is None:
            valid = self.valid(x, y)

        x, y = x * valid, y * valid
        return self.g(x, y)

    def dfdxyz(self, x, y, valid=None):
        """Compute derivatives of surface function. Surface function: f(x, y, z): z - g(x, y) = 0

            This function only works for surfaces which can be written as z = g(x, y). For implicit surfaces, we need to compute derivatives (df/dx, df/dy, df/dz).

        Args:
            x (tensor): x coordinate
            y (tensor): y coordinate

        Return:
            dfdx (tensor): df / dx
            dfdy (tensor): df / dy
            dfdz (tensor): df / dz
        """
        if valid is None:
            valid = self.valid(x, y)

        x, y = x * valid, y * valid
        dx, dy = self.dgd(x, y)
        return dx, dy, -torch.ones_like(x)

    def d2fdxyz2(self, x, y, valid=None):
        """Compute second-order partial derivatives of the surface function f(x, y, z): z - g(x, y) = 0.

        This function is only used for surfaces constraints.

        Args:
            x (tensor): x coordinate
            y (tensor): y coordinate
            valid (tensor, optional): valid mask

        Returns:
            d2fdx2 (tensor): ∂²f/∂x²
            d2fdxdy (tensor): ∂²f/∂x∂y
            d2fdy2 (tensor): ∂²f/∂y²
            d2fdxdz (tensor): ∂²f/∂x∂z (zero tensor)
            d2fdydz (tensor): ∂²f/∂y∂z (zero tensor)
            d2fdz2 (tensor): ∂²f/∂z² (zero tensor)
        """
        if valid is None:
            valid = self.valid(x, y)

        x, y = x * valid, y * valid

        # Compute second-order derivatives of g(x, y)
        d2g_dx2, d2g_dxdy, d2g_dy2 = self.d2gd(x, y)

        # Since f(x, y, z) = z - g(x, y), its second derivatives are:
        d2fdx2 = -d2g_dx2  # ∂²f/∂x² = -∂²g/∂x²
        d2fdxdy = -d2g_dxdy  # ∂²f/∂x∂y = -∂²g/∂x∂y
        d2fdy2 = -d2g_dy2  # ∂²f/∂y² = -∂²g/∂y²

        # Mixed partial derivatives involving z are zero
        zeros = torch.zeros_like(x)
        d2fdxdz = zeros  # ∂²f/∂x∂z = 0
        d2fdydz = zeros  # ∂²f/∂y∂z = 0
        d2fdz2 = zeros  # ∂²f/∂z² = 0

        return d2fdx2, d2fdxdy, d2fdy2, d2fdxdz, d2fdydz, d2fdz2

    def g(self, x, y):
        """Calculate sag (z) of the surface. z = f(x, y)

            Valid term is used to avoid NaN when x, y are super large, which happens in spherical and aspherical surfaces.

            If you want to calculate r = sqrt(x**2, y**2), this will cause another NaN error when calculating dr/dx = x / sqrt(x**2 + y**2). So be careful for this!!!

        Args:
            x (tensor): x coordinate
            y (tensor): y coordinate
            valid (tensor): valid mask

        Return:
            z (tensor): z = sag(x, y)
        """
        raise NotImplementedError()

    def dgd(self, x, y):
        """Compute derivatives of sag to x and y. (dgdx, dgdy) =  (g'x, g'y).

        Args:
            x (tensor): x coordinate
            y (tensor): y coordinate

        Return:
            dgdx (tensor): dg / dx
            dgdy (tensor): dg / dy
        """
        raise NotImplementedError()

    def d2gd(self, x, y):
        """Compute second-order derivatives of sag to x and y. (d2gdx2, d2gdxdy, d2gdy2) =  (g''xx, g''xy, g''yy).

        As the second-order derivatives are not commonly used in the lens design, we just return zeros.

        Args:
            x (tensor): x coordinate
            y (tensor): y coordinate

        Return:
            d2gdx2 (tensor): d2g / dx2
            d2gdxdy (tensor): d2g / dxdy
            d2gdy2 (tensor): d2g / dy2
        """
        return torch.zeros_like(x), torch.zeros_like(x), torch.zeros_like(x)

    def is_valid(self, p):
        return (self.sdf_approx(p) < 0.0).bool()

    def valid_within_boundary(self, x, y):
        """Valid points within the boundary of the surface."""
        if self.is_square:
            valid = (
                self.valid(x, y)
                & (torch.abs(x) <= self.w / 2)
                & (torch.abs(y) <= self.h / 2)
            )
        else:
            valid = ((x**2 + y**2) < self.r**2) & self.valid(x, y)

        return valid

    def valid(self, x, y):
        """Valid points NOT considering the boundary of the surface."""
        return torch.ones_like(x, dtype=torch.bool)

    def surface_sample(self, N=1000):
        """Sample uniform points on the surface."""
        r_max = self.r
        theta = torch.rand(N) * 2 * torch.pi
        r = torch.sqrt(torch.rand(N) * r_max**2)
        x2 = r * torch.cos(theta)
        y2 = r * torch.sin(theta)
        z2 = torch.full_like(x2, self.d.item())
        o2 = torch.stack((x2, y2, z2), 1).to(self.device)
        return o2

    def surface(self, x, y):
        """Calculate z coordinate of the surface at (x, y) with offset.

        This function is used in lens setup plotting.
        """
        x = x if torch.is_tensor(x) else torch.tensor(x).to(self.device)
        y = y if torch.is_tensor(y) else torch.tensor(y).to(self.device)
        return self.sag(x, y)

    def surface_with_offset(self, x, y):
        """Calculate z coordinate of the surface at (x, y) with offset.

        This function is used in lens setup plotting.
        """
        x = x if torch.is_tensor(x) else torch.tensor(x).to(self.device)
        y = y if torch.is_tensor(y) else torch.tensor(y).to(self.device)
        return self.sag(x, y) + self.d

    def max_height(self):
        """Maximum valid height."""
        return self.r

    # =========================================
    # Optimization-related methods
    # =========================================
    def get_optimizer_params(self, lr, optim_mat=False):
        raise NotImplementedError()

    def get_optimizer(self, lr, optim_mat=False):
        params = self.get_optimizer_params(lr, optim_mat=optim_mat)
        return torch.optim.Adam(params)

    # =========================================
    # Utils methods
    # =========================================
    def surf_dict(self):
        surf_dict = {
            "type": self.__class__.__name__,
            "r": round(self.r, 4),
            "(d)": round(self.d.item(), 4),
            "is_square": self.is_square,
            "mat2": self.mat2.get_name(),
        }

        return surf_dict

    def zmx_str(self, surf_idx, d_next):
        """Return Zemax surface string."""
        raise NotImplementedError()

    def draw_widget(self, ax, color="black", linestyle="solid"):
        """Draw wedge for the surface on the plot."""
        r = torch.linspace(-self.r, self.r, 128, device=self.device)
        z = self.surface_with_offset(r, torch.zeros(len(r), device=self.device))
        ax.plot(z.cpu().detach().numpy(), r.cpu().detach().numpy(), color=color, linestyle=linestyle, linewidth=0.75)

    @torch.no_grad()
    def perturb(self, d_precision=0.0005, r_precision=0.001):
        """Randomly perturb surface parameters to simulate manufacturing errors."""
        self.r_perturb = self.r.item() * np.random.randn() * r_precision
        self.d_perturb = float(torch.randn() * d_precision)


class Aperture(Surface):
    def __init__(self, r, d, diffraction=False, device="cpu"):
        """Aperture, can be circle or rectangle.
        For geo optics, it works as a binary mask.
        For wave optics, it works as a diffractive plane.
        """
        Surface.__init__(self, r, d, mat2="air", is_square=False, device=device)
        self.diffraction = diffraction
        self.to(device)

    @classmethod
    def init_from_dict(cls, surf_dict):
        if "diffraction" in surf_dict:
            diffraction = surf_dict["diffraction"]
        else:
            diffraction = False
        return cls(surf_dict["r"], surf_dict["d"], diffraction)

    def ray_reaction(self, ray, n1=1.0, n2=1.0, refraction=False):
        """Compute output ray after intersection and refraction.

        In each step, first get a guess of new o and d, then compute valid and only update valid rays.
        """
        # -------------------------------------
        # Intersection
        # -------------------------------------
        t = (self.d - ray.o[..., 2]) / ray.d[..., 2]
        new_o = ray.o + t.unsqueeze(-1) * ray.d
        valid = (torch.sqrt(new_o[..., 0] ** 2 + new_o[..., 1] ** 2) <= self.r) & (
            ray.ra > 0
        )

        # => Update position
        new_o[~valid] = ray.o[~valid]
        ray.o = new_o
        ray.ra = ray.ra * valid

        # => Update phase
        if ray.coherent:
            new_opl = ray.opl + t
            new_opl[~valid] = ray.opl[~valid]
            ray.opl = new_opl

        # -------------------------------------
        # Diffraction
        # -------------------------------------
        if self.diffraction:
            raise Exception("Unimplemented diffraction method.")

        return ray

    def g(self, x, y):
        """Compute surface height."""
        return torch.zeros_like(x)
    
    def draw_widget(self, ax, color="black", linestyle="solid"):
        """Draw aperture wedge on the figure."""
        d = self.d.item()
        aper_wedge_l = 0.05 * self.r  # [mm]
        aper_wedge_h = 0.15 * self.r  # [mm]

        # Parallel edges
        z = np.linspace(d - aper_wedge_l, d + aper_wedge_l, 3)
        x = - self.r * np.ones(3)
        ax.plot(z, x, color=color, linestyle=linestyle, linewidth=0.8)
        x = self.r * np.ones(3)
        ax.plot(z, x, color=color, linestyle=linestyle, linewidth=0.8)

        # Vertical edges
        z = d * np.ones(3)
        x = np.linspace(self.r, self.r + aper_wedge_h, 3)
        ax.plot(z, x, color=color, linestyle=linestyle, linewidth=0.8)
        x = np.linspace(-self.r - aper_wedge_h, -self.r, 3)
        ax.plot(z, x, color=color, linestyle=linestyle, linewidth=0.8)

    def surf_dict(self):
        """Return a dict of surface."""
        surf_dict = {
            "type": "Aperture",
            "r": round(self.r, 4),
            "(d)": round(self.d.item(), 4),
            "mat2": "air",
            "is_square": self.is_square,
            "diffraction": self.diffraction,
        }
        return surf_dict

    def zmx_str(self, surf_idx, d_next):
        zmx_str = f"""SURF {surf_idx}
    STOP
    TYPE STANDARD
    CURV 0.0
    DISZ {d_next.item()}
"""
        return zmx_str


class Aspheric(Surface):
    """This class can represent plane, spheric and aspheric surfaces.

    Aspheric surface: https://en.wikipedia.org/wiki/Aspheric_lens.

    Three kinds of surfaces:
        1. flat: always use round
        2. spheric:
        3. aspheric:
    """

    def __init__(self, r, d, c=0.0, k=0.0, ai=None, mat2=None, device="cpu"):
        """Initialize aspheric surface.

        Args:
            r (float): radius of the surface
            d (tensor): distance from the origin to the surface
            c (tensor): curvature of the surface
            k (tensor): conic constant
            ai (list of tensors): aspheric coefficients
            mat1 (Material): material of the first medium
            mat2 (Material): material of the second medium
            is_square (bool): whether the surface is square
            device (torch.device): device to store the tensor
        """
        Surface.__init__(self, r, d, mat2, is_square=False, device=device)
        self.c = torch.tensor(c)
        self.k = torch.tensor(k)
        if ai is not None:
            self.ai = torch.tensor(ai)
            self.ai_degree = len(ai)
            if self.ai_degree == 4:
                self.ai2 = torch.tensor(ai[0])
                self.ai4 = torch.tensor(ai[1])
                self.ai6 = torch.tensor(ai[2])
                self.ai8 = torch.tensor(ai[3])
            elif self.ai_degree == 5:
                self.ai2 = torch.tensor(ai[0])
                self.ai4 = torch.tensor(ai[1])
                self.ai6 = torch.tensor(ai[2])
                self.ai8 = torch.tensor(ai[3])
                self.ai10 = torch.tensor(ai[4])
            elif self.ai_degree == 6:
                self.ai2 = torch.tensor(ai[0])
                self.ai4 = torch.tensor(ai[1])
                self.ai6 = torch.tensor(ai[2])
                self.ai8 = torch.tensor(ai[3])
                self.ai10 = torch.tensor(ai[4])
                self.ai12 = torch.tensor(ai[5])
            else:
                for i, a in enumerate(ai):
                    exec(f"self.ai{2*i+2} = torch.tensor({a})")
        else:
            self.ai = None
            self.ai_degree = 0

        self.to(device)

    @classmethod
    def init_from_dict(cls, surf_dict):
        if "roc" in surf_dict:
            c = 1 / surf_dict["roc"]
        else:
            c = surf_dict["c"]
        
        if "ai" in surf_dict:
            ai = surf_dict["ai"]
        else:
            ai = torch.rand(6) * 1e-30

        return cls(surf_dict["r"], surf_dict["d"], c, surf_dict["k"], ai, surf_dict["mat2"])


    def g(self, x, y):
        """Compute surface height."""
        r2 = x**2 + y**2
        total_surface = (
            r2 * self.c / (1 + torch.sqrt(1 - (1 + self.k) * r2 * self.c**2 + EPSILON))
        )

        if self.ai_degree > 0:
            if self.ai_degree == 4:
                total_surface = (
                    total_surface
                    + self.ai2 * r2
                    + self.ai4 * r2**2
                    + self.ai6 * r2**3
                    + self.ai8 * r2**4
                )
            elif self.ai_degree == 5:
                total_surface = (
                    total_surface
                    + self.ai2 * r2
                    + self.ai4 * r2**2
                    + self.ai6 * r2**3
                    + self.ai8 * r2**4
                    + self.ai10 * r2**5
                )
            elif self.ai_degree == 6:
                total_surface = (
                    total_surface
                    + self.ai2 * r2
                    + self.ai4 * r2**2
                    + self.ai6 * r2**3
                    + self.ai8 * r2**4
                    + self.ai10 * r2**5
                    + self.ai12 * r2**6
                )
            else:
                for i in range(1, self.ai_degree + 1):
                    exec(f"total_surface += self.ai{2*i} * r2 ** {i}")

        return total_surface

    def dgd(self, x, y):
        """Compute first-order height derivatives to x and y."""
        r2 = x**2 + y**2
        sf = torch.sqrt(1 - (1 + self.k) * r2 * self.c**2 + EPSILON)
        dsdr2 = (
            (1 + sf + (1 + self.k) * r2 * self.c**2 / 2 / sf) * self.c / (1 + sf) ** 2
        )

        if self.ai_degree > 0:
            if self.ai_degree == 4:
                dsdr2 = (
                    dsdr2
                    + self.ai2
                    + 2 * self.ai4 * r2
                    + 3 * self.ai6 * r2**2
                    + 4 * self.ai8 * r2**3
                )
            elif self.ai_degree == 5:
                dsdr2 = (
                    dsdr2
                    + self.ai2
                    + 2 * self.ai4 * r2
                    + 3 * self.ai6 * r2**2
                    + 4 * self.ai8 * r2**3
                    + 5 * self.ai10 * r2**4
                )
            elif self.ai_degree == 6:
                dsdr2 = (
                    dsdr2
                    + self.ai2
                    + 2 * self.ai4 * r2
                    + 3 * self.ai6 * r2**2
                    + 4 * self.ai8 * r2**3
                    + 5 * self.ai10 * r2**4
                    + 6 * self.ai12 * r2**5
                )
            else:
                for i in range(1, self.ai_degree + 1):
                    exec(f"dsdr2 += {i} * self.ai{2*i} * r2 ** {i-1}")

        return dsdr2 * 2 * x, dsdr2 * 2 * y

    def d2gd(self, x, y):
        """Compute second-order derivatives of surface height with respect to x and y."""
        r2 = x**2 + y**2
        c = self.c
        k = self.k
        sf = torch.sqrt(1 - (1 + k) * r2 * c**2 + EPSILON)

        # Compute dsdr2
        dsdr2 = (1 + sf + (1 + k) * r2 * c**2 / (2 * sf)) * c / (1 + sf) ** 2

        # Compute derivative of dsdr2 with respect to r2 (ddsdr2_dr2)
        ddsdr2_dr2 = (
            ((1 + k) * c**2 / (2 * sf)) + ((1 + k) ** 2 * r2 * c**4) / (4 * sf**3)
        ) * c / (1 + sf) ** 2 - 2 * dsdr2 * (
            (1 + sf + (1 + k) * r2 * c**2 / (2 * sf))
        ) / (
            1 + sf
        )

        if self.ai_degree > 0:
            if self.ai_degree == 4:
                dsdr2 = (
                    dsdr2
                    + self.ai2
                    + 2 * self.ai4 * r2
                    + 3 * self.ai6 * r2**2
                    + 4 * self.ai8 * r2**3
                )
                ddsdr2_dr2 = (
                    ddsdr2_dr2
                    + 2 * self.ai4
                    + 6 * self.ai6 * r2
                    + 12 * self.ai8 * r2**2
                )
            elif self.ai_degree == 5:
                dsdr2 = (
                    dsdr2
                    + self.ai2
                    + 2 * self.ai4 * r2
                    + 3 * self.ai6 * r2**2
                    + 4 * self.ai8 * r2**3
                    + 5 * self.ai10 * r2**4
                )
                ddsdr2_dr2 = (
                    ddsdr2_dr2
                    + 2 * self.ai4
                    + 6 * self.ai6 * r2
                    + 12 * self.ai8 * r2**2
                    + 20 * self.ai10 * r2**3
                )
            elif self.ai_degree == 6:
                dsdr2 = (
                    dsdr2
                    + self.ai2
                    + 2 * self.ai4 * r2
                    + 3 * self.ai6 * r2**2
                    + 4 * self.ai8 * r2**3
                    + 5 * self.ai10 * r2**4
                    + 6 * self.ai12 * r2**5
                )
                ddsdr2_dr2 = (
                    ddsdr2_dr2
                    + 2 * self.ai4
                    + 6 * self.ai6 * r2
                    + 12 * self.ai8 * r2**2
                    + 20 * self.ai10 * r2**3
                    + 30 * self.ai12 * r2**4
                )
            else:
                for i in range(1, self.ai_degree + 1):
                    ai_coeff = getattr(self, f"ai{2*i}")
                    dsdr2 += i * ai_coeff * r2 ** (i - 1)
                    if i > 1:
                        ddsdr2_dr2 += i * (i - 1) * ai_coeff * r2 ** (i - 2)
        else:
            ddsdr2_dr2 = ddsdr2_dr2

        # Compute second-order derivatives
        d2g_dx2 = 2 * dsdr2 + 4 * x**2 * ddsdr2_dr2
        d2g_dxdy = 4 * x * y * ddsdr2_dr2
        d2g_dy2 = 2 * dsdr2 + 4 * y**2 * ddsdr2_dr2

        return d2g_dx2, d2g_dxdy, d2g_dy2

    def valid(self, x, y):
        """Invalid when shape is non-defined."""
        if self.k > -1:
            valid = (x**2 + y**2) < 1 / self.c**2 / (1 + self.k)
        else:
            valid = torch.ones_like(x, dtype=torch.bool)

        return valid

    def max_height(self):
        """Maximum valid height."""
        if self.k > -1:
            max_height = torch.sqrt(1 / (self.k + 1) / (self.c**2)).item() - 0.01
        else:
            max_height = 100

        return max_height

    def get_optimizer_params(
        self, lr=[1e-4, 1e-4, 1e-1, 1e-2], decay=0.01, optim_mat=False
    ):
        """Get optimizer parameters for different parameters.

        Args:
            lr (list, optional): learning rates for c, d, k, ai. Defaults to [1e-4, 1e-4, 1e-1, 1e-4].
            decay (float, optional): decay rate for ai. Defaults to 0.1.
        """
        if isinstance(lr, float):
            lr = [lr, lr, lr * 1e3, lr]

        params = []
        if lr[0] > 0 and self.c != 0:
            self.c.requires_grad_(True)
            params.append({"params": [self.c], "lr": lr[0]})

        if lr[1] > 0:
            self.d.requires_grad_(True)
            params.append({"params": [self.d], "lr": lr[1]})

        if lr[2] > 0 and self.k != 0:
            self.k.requires_grad_(True)
            params.append({"params": [self.k], "lr": lr[2]})

        if lr[3] > 0:
            if self.ai_degree == 4:
                self.ai2.requires_grad_(True)
                self.ai4.requires_grad_(True)
                self.ai6.requires_grad_(True)
                self.ai8.requires_grad_(True)
                params.append({"params": [self.ai2], "lr": lr[3]})
                params.append({"params": [self.ai4], "lr": lr[3] * decay})
                params.append({"params": [self.ai6], "lr": lr[3] * decay**2})
                params.append({"params": [self.ai8], "lr": lr[3] * decay**3})
            elif self.ai_degree == 5:
                self.ai2.requires_grad_(True)
                self.ai4.requires_grad_(True)
                self.ai6.requires_grad_(True)
                self.ai8.requires_grad_(True)
                self.ai10.requires_grad_(True)
                params.append({"params": [self.ai2], "lr": lr[3]})
                params.append({"params": [self.ai4], "lr": lr[3] * decay})
                params.append({"params": [self.ai6], "lr": lr[3] * decay**2})
                params.append({"params": [self.ai8], "lr": lr[3] * decay**3})
                params.append({"params": [self.ai10], "lr": lr[3] * decay**4})
            elif self.ai_degree == 6:
                self.ai2.requires_grad_(True)
                self.ai4.requires_grad_(True)
                self.ai6.requires_grad_(True)
                self.ai8.requires_grad_(True)
                self.ai10.requires_grad_(True)
                self.ai12.requires_grad_(True)
                params.append({"params": [self.ai2], "lr": lr[3]})
                params.append({"params": [self.ai4], "lr": lr[3] * decay})
                params.append({"params": [self.ai6], "lr": lr[3] * decay**2})
                params.append({"params": [self.ai8], "lr": lr[3] * decay**3})
                params.append({"params": [self.ai10], "lr": lr[3] * decay**4})
                params.append({"params": [self.ai12], "lr": lr[3] * decay**5})
            else:
                for i in range(1, self.ai_degree + 1):
                    exec(f"self.ai{2*i}.requires_grad_(True)")
                    exec(
                        f"params.append({{'params': [self.ai{2*i}], 'lr': lr[3] * decay**{i-1}}})"
                    )

        if optim_mat and self.mat2.get_name() != "air":
            params += self.mat2.get_optimizer_params()

        return params

    @torch.no_grad()
    def perturb(
        self, ratio=0.001, thickness_precision=0.0005, diameter_precision=0.001
    ):
        """Randomly perturb surface parameters to simulate manufacturing errors. This function should only be called in the final image simulation stage.

        Args:
            ratio (float, optional): perturbation ratio. Defaults to 0.001.
            thickness_precision (float, optional): thickness precision. Defaults to 0.0005.
            diameter_precision (float, optional): diameter precision. Defaults to 0.001.
        """
        self.r += np.random.randn() * diameter_precision
        if self.c != 0:
            self.c *= 1 + np.random.randn() * ratio
        if self.d != 0:
            self.d += np.random.randn() * thickness_precision
        if self.k != 0:
            self.k *= 1 + np.random.randn() * ratio
        for i in range(1, self.ai_degree + 1):
            exec(f"self.ai{2*i} *= 1 + np.random.randn() * ratio")

    def surf_dict(self):
        """Return a dict of surface."""
        surf_dict = {
            "type": "Aspheric",
            "r": round(self.r, 4),
            "(c)": round(self.c.item(), 4),
            "roc": round(1 / self.c.item(), 4),
            "d": round(self.d.item(), 4),
            "k": round(self.k.item(), 4),
            "ai": [],
            "mat2": self.mat2.get_name(),
        }
        # for i in range(1, self.ai_degree + 1):
        #     exec(f"surf_dict['(ai{2*i})'] = self.ai{2*i}.item()")
        #     surf_dict["ai"].append(eval(f"self.ai{2*i}.item()"))
        for i in range(1, self.ai_degree + 1):
            exec(f"surf_dict['(ai{2*i})'] = float(format(self.ai{2*i}.item(), '.6e'))")
            surf_dict["ai"].append(float(format(eval(f"self.ai{2*i}.item()"), ".6e")))

        return surf_dict

    def zmx_str(self, surf_idx, d_next):
        """Return Zemax surface string."""
        assert (
            self.c.item() != 0
        ), "Aperture surface is re-implemented in Aperture class."
        assert (
            self.ai is not None or self.k != 0
        ), "Spheric surface is re-implemented in Spheric class."
        if self.mat2.get_name() == "air":
            zmx_str = f"""SURF {surf_idx} 
    TYPE EVENASPH
    CURV {self.c.item()} 
    DISZ {self.d.item()}
    DIAM {self.r * 2}
    PARM 1 {self.ai2.item()}
    PARM 2 {self.ai4.item()}
    PARM 3 {self.ai6.item()}
    PARM 4 {self.ai8.item()}
    PARM 5 {self.ai10.item()}
    PARM 6 {self.ai12.item()}
"""
        else:
            zmx_str = f"""SURF {surf_idx} 
    TYPE EVENASPH 
    CURV {self.c.item()} 
    DISZ {d_next.item()} 
    GLAS {self.mat2.get_name().upper()} 0 0 {self.mat2.n} {self.mat2.V}
    DIAM {self.r * 2}
    PARM 1 {self.ai2.item()}
    PARM 2 {self.ai4.item()}
    PARM 3 {self.ai6.item()}
    PARM 4 {self.ai8.item()}
    PARM 5 {self.ai10.item()}
    PARM 6 {self.ai12.item()}
"""
        return zmx_str


class Cubic(Surface):
    """Cubic surface: z(x,y) = b3 * (x**3 + y**3)

    Actually Cubic phase is a group of surfaces with changing height.

    Can also be written as: f(x, y, z) = 0
    """

    def __init__(self, r, d, b, mat2, is_square=False, device="cpu"):
        Surface.__init__(self, r, d, mat2, is_square=is_square, device=device)
        self.b = torch.tensor(b)

        if len(b) == 1:
            self.b3 = torch.tensor(b[0])
            self.b_degree = 1
        elif len(b) == 2:
            self.b3 = torch.tensor(b[0])
            self.b5 = torch.tensor(b[1])
            self.b_degree = 2
        elif len(b) == 3:
            self.b3 = torch.tensor(b[0])
            self.b5 = torch.tensor(b[1])
            self.b7 = torch.tensor(b[2])
            self.b_degree = 3
        else:
            raise Exception("Unsupported cubic degree!!")

        self.rotate_angle = 0.0
        self.to(device)

    @classmethod
    def init_from_dict(cls, surf_dict):
        return cls(surf_dict["r"], surf_dict["d"], surf_dict["b"], surf_dict["mat2"])

    def g(self, x, y):
        """Compute surface height z(x, y)."""
        if self.rotate_angle != 0:
            x = x * np.cos(self.rotate_angle) - y * np.sin(self.rotate_angle)
            y = x * np.sin(self.rotate_angle) + y * np.cos(self.rotate_angle)

        if self.b_degree == 1:
            z = self.b3 * (x**3 + y**3)
        elif self.b_degree == 2:
            z = self.b3 * (x**3 + y**3) + self.b5 * (x**5 + y**5)
        elif self.b_degree == 3:
            z = (
                self.b3 * (x**3 + y**3)
                + self.b5 * (x**5 + y**5)
                + self.b7 * (x**7 + y**7)
            )
        else:
            raise Exception("Unsupported cubic degre!")

        if len(z.size()) == 0:
            z = torch.tensor(z).to(self.device)

        if self.rotate_angle != 0:
            x = x * np.cos(self.rotate_angle) + y * np.sin(self.rotate_angle)
            y = -x * np.sin(self.rotate_angle) + y * np.cos(self.rotate_angle)

        return z

    def dgd(self, x, y):
        """Compute surface height derivatives to x and y."""
        if self.rotate_angle != 0:
            x = x * np.cos(self.rotate_angle) - y * np.sin(self.rotate_angle)
            y = x * np.sin(self.rotate_angle) + y * np.cos(self.rotate_angle)

        if self.b_degree == 1:
            sx = 3 * self.b3 * x**2
            sy = 3 * self.b3 * y**2
        elif self.b_degree == 2:
            sx = 3 * self.b3 * x**2 + 5 * self.b5 * x**4
            sy = 3 * self.b3 * y**2 + 5 * self.b5 * y**4
        elif self.b_degree == 3:
            sx = 3 * self.b3 * x**2 + 5 * self.b5 * x**4 + 7 * self.b7 * x**6
            sy = 3 * self.b3 * y**2 + 5 * self.b5 * y**4 + 7 * self.b7 * y**6
        else:
            raise Exception("Unsupported cubic degree!")

        if self.rotate_angle != 0:
            x = x * np.cos(self.rotate_angle) + y * np.sin(self.rotate_angle)
            y = -x * np.sin(self.rotate_angle) + y * np.cos(self.rotate_angle)

        return sx, sy

    def get_optimizer_params(self, lr, optim_mat=False):
        """Return parameters for optimizer."""
        params = []

        self.d.requires_grad_(True)
        params.append({"params": [self.d], "lr": lr})

        if self.b_degree == 1:
            self.b3.requires_grad_(True)
            params.append({"params": [self.b3], "lr": lr})
        elif self.b_degree == 2:
            self.b3.requires_grad_(True)
            self.b5.requires_grad_(True)
            params.append({"params": [self.b3], "lr": lr})
            params.append({"params": [self.b5], "lr": lr * 0.1})
        elif self.b_degree == 3:
            self.b3.requires_grad_(True)
            self.b5.requires_grad_(True)
            self.b7.requires_grad_(True)
            params.append({"params": [self.b3], "lr": lr})
            params.append({"params": [self.b5], "lr": lr * 0.1})
            params.append({"params": [self.b7], "lr": lr * 0.01})
        else:
            raise Exception("Unsupported cubic degree!")

        if optim_mat and self.mat2.get_name() != "air":
            params += self.mat2.get_optimizer_params()

        return params

    def perturb(
        self,
        curvature_precision=0.001,
        thickness_precision=0.0005,
        diameter_precision=0.01,
        angle=0.01,
    ):
        """Perturb the surface"""
        self.r += np.random.randn() * diameter_precision
        if self.d != 0:
            self.d += np.random.randn() * thickness_precision

        if self.b_degree == 1:
            self.b3 *= 1 + np.random.randn() * curvature_precision
        elif self.b_degree == 2:
            self.b3 *= 1 + np.random.randn() * curvature_precision
            self.b5 *= 1 + np.random.randn() * curvature_precision
        elif self.b_degree == 3:
            self.b3 *= 1 + np.random.randn() * curvature_precision
            self.b5 *= 1 + np.random.randn() * curvature_precision
            self.b7 *= 1 + np.random.randn() * curvature_precision

        self.rotate_angle = np.random.randn() * angle

    def surf_dict(self):
        """Return surface parameters."""
        return {
            "type": "Cubic",
            "b3": self.b3.item(),
            "b5": self.b5.item(),
            "b7": self.b7.item(),
            "r": self.r,
            "(d)": round(self.d.item(), 4),
        }


class Diffractive_GEO(Surface):
    """Diffractive surfaces simulated with ray tracing.

    Reference:
        https://support.zemax.com/hc/en-us/articles/1500005489061-How-diffractive-surfaces-are-modeled-in-OpticStudio
    """

    def __init__(
        self, l, d, glass="test", param_model="binary2", thickness=0.5, device="cpu"
    ):
        Surface.__init__(
            self, l / np.sqrt(2), d, mat2="air", is_square=True, device=device
        )

        # DOE geometry
        self.w, self.h = l, l
        self.r = l / float(np.sqrt(2))
        self.l = l
        self.thickness = thickness
        self.glass = glass

        # Use ray tracing to simulate diffraction, the same as Zemax
        self.diffraction = False
        self.diffraction_order = 1
        # print("A Diffractive_GEO is created, but ray-tracing diffraction is not activated.")

        self.to(device)
        self.init_param_model(param_model)

    @classmethod
    def init_from_dict(cls, surf_dict):
        if "glass" in surf_dict:
            glass = surf_dict["glass"]
        else:
            glass = "test"
        if "thickness" in surf_dict:
            thickness = surf_dict["thickness"]
        else:
            thickness = 0.5
        return cls(surf_dict["l"], surf_dict["d"], glass, surf_dict["param_model"], thickness)

    def init_param_model(self, param_model="binary2"):
        self.param_model = param_model
        if self.param_model == "fresnel":
            # Focal length at 550nm
            self.f0 = torch.tensor(100.0)

        elif self.param_model == "binary2":
            # Zemax binary2 surface type
            self.order2 = torch.tensor(0.0)
            self.order4 = torch.tensor(0.0)
            self.order6 = torch.tensor(0.0)
            self.order8 = torch.tensor(0.0)

        elif self.param_model == "poly1d":
            rand_value = np.random.rand(6) * 0.001
            self.order2 = torch.tensor(rand_value[0])
            self.order3 = torch.tensor(rand_value[1])
            self.order4 = torch.tensor(rand_value[2])
            self.order5 = torch.tensor(rand_value[3])
            self.order6 = torch.tensor(rand_value[4])
            self.order7 = torch.tensor(rand_value[5])

        elif self.param_model == "grating":
            # A grating surface
            self.theta = torch.tensor(0.0)  # angle from x-axis to grating vector
            self.alpha = torch.tensor(0.0)  # slope of the grating

        else:
            raise Exception("Unsupported parameter model!")

        self.to(self.device)

    def activate_diffraction(self, diffraction_order=1):
        self.diffraction = True
        self.diffraction_order = diffraction_order
        print("Diffraction of DOE in ray tracing is enabled.")

    # ==============================
    # Computation (ray tracing)
    # ==============================
    def ray_reaction(self, ray, n1=None, n2=None):
        """Ray reaction on DOE surface. Imagine the DOE as a wrapped positive convex lens for debugging.

        1, The phase φ in radians adds to the optical path length of the ray
        2, The gradient of the phase profile (phase slope) change the direction of rays.

        https://support.zemax.com/hc/en-us/articles/1500005489061-How-diffractive-surfaces-are-modeled-in-OpticStudio
        """
        forward = (ray.d * ray.ra.unsqueeze(-1))[..., 2].sum() > 0

        # Intersection
        t = (self.d - ray.o[..., 2]) / ray.d[..., 2]
        new_o = ray.o + t.unsqueeze(-1) * ray.d
        # valid = (new_o[...,0].abs() <= self.h/2) & (new_o[...,1].abs() <= self.w/2) & (ray.ra > 0) # square
        valid = (torch.sqrt(new_o[..., 0] ** 2 + new_o[..., 1] ** 2) <= self.r) & (
            ray.ra > 0
        )  # circular
        new_o[~valid] = ray.o[~valid]
        ray.o = new_o
        ray.ra = ray.ra * valid

        if ray.coherent:
            # OPL change
            new_opl = ray.opl + t
            new_opl[~valid] = ray.opl[~valid]
            ray.opl = new_opl

        if self.diffraction:
            # Diffraction 1: DOE phase modulation
            if ray.coherent:
                phi = self.phi(ray.o[..., 0], ray.o[..., 1])
                new_opl = ray.opl + phi * (ray.wvln * 1e-3) / (2 * np.pi)
                new_opl[~valid] = ray.opl[~valid]
                ray.opl = new_opl

            # Diffraction 2: bend rays
            # Perpendicular incident rays are diffracted following (1) grating equation and (2) local grating approximation
            dphidx, dphidy = self.dphi_dxy(ray.o[..., 0], ray.o[..., 1])

            if forward:
                new_d_x = (
                    ray.d[..., 0]
                    + (ray.wvln * 1e-3) / (2 * np.pi) * dphidx * self.diffraction_order
                )
                new_d_y = (
                    ray.d[..., 1]
                    + (ray.wvln * 1e-3) / (2 * np.pi) * dphidy * self.diffraction_order
                )
            else:
                new_d_x = (
                    ray.d[..., 0]
                    - (ray.wvln * 1e-3) / (2 * np.pi) * dphidx * self.diffraction_order
                )
                new_d_y = (
                    ray.d[..., 1]
                    - (ray.wvln * 1e-3) / (2 * np.pi) * dphidy * self.diffraction_order
                )

            new_d = torch.stack([new_d_x, new_d_y, ray.d[..., 2]], dim=-1)
            new_d = F.normalize(new_d, p=2, dim=-1)

            new_d[~valid] = ray.d[~valid]
            ray.d = new_d

        return ray

    def phi(self, x, y):
        """Reference phase map at design wavelength (independent to wavelength). We have the same definition of phase (phi) as Zemax."""
        x_norm = x / self.r
        y_norm = y / self.r
        r = torch.sqrt(x_norm**2 + y_norm**2 + EPSILON)

        if self.param_model == "fresnel":
            phi = (
                -2 * torch.pi * torch.fmod((x**2 + y**2) / (2 * 0.55e-3 * self.f0), 1)
            )  # unit [mm]

        elif self.param_model == "binary2":
            phi = (
                self.order2 * r**2
                + self.order4 * r**4
                + self.order6 * r**6
                + self.order8 * r**8
            )

        elif self.param_model == "poly1d":
            phi_even = self.order2 * r**2 + self.order4 * r**4 + self.order6 * r**6
            phi_odd = (
                self.order3 * (x_norm**3 + y_norm**3)
                + self.order5 * (x_norm**5 + y_norm**5)
                + self.order7 * (x_norm**7 + y_norm**7)
            )
            phi = phi_even + phi_odd

        elif self.param_model == "grating":
            phi = self.alpha * (
                x_norm * torch.sin(self.theta) + y_norm * torch.cos(self.theta)
            )

        else:
            raise NotImplementedError

        phi = torch.remainder(phi, 2 * np.pi)
        return phi

    def dphi_dxy(self, x, y):
        """Calculate phase derivatives (dphi/dx, dphi/dy) for given points."""
        x_norm = x / self.r
        y_norm = y / self.r
        r = torch.sqrt(x_norm**2 + y_norm**2 + EPSILON)

        if self.param_model == "fresnel":
            dphidx = -2 * np.pi * x / (0.55e-3 * self.f0)  # unit [mm]
            dphidy = -2 * np.pi * y / (0.55e-3 * self.f0)

        elif self.param_model == "binary2":
            dphidr = (
                2 * self.order2 * r
                + 4 * self.order4 * r**3
                + 6 * self.order6 * r**5
                + 8 * self.order8 * r**7
            )
            dphidx = dphidr * x_norm / r / self.r
            dphidy = dphidr * y_norm / r / self.r

        elif self.param_model == "poly1d":
            dphi_even_dr = (
                2 * self.order2 * r + 4 * self.order4 * r**3 + 6 * self.order6 * r**5
            )
            dphi_even_dz = dphi_even_dr * x_norm / r / self.r
            dphi_even_dy = dphi_even_dr * y_norm / r / self.r

            dphi_odd_dx = (
                3 * self.order3 * x_norm**2
                + 5 * self.order5 * x_norm**4
                + 7 * self.order7 * x_norm**6
            ) / self.r
            dphi_odd_dy = (
                3 * self.order3 * y_norm**2
                + 5 * self.order5 * y_norm**4
                + 7 * self.order7 * y_norm**6
            ) / self.r

            dphidx = dphi_even_dz + dphi_odd_dx
            dphidy = dphi_even_dy + dphi_odd_dy

        elif self.param_model == "grating":
            dphidx = self.alpha * torch.sin(self.theta) / self.r
            dphidy = self.alpha * torch.cos(self.theta) / self.r

        else:
            raise NotImplementedError

        return dphidx, dphidy

    def g(self, x, y):
        raise Exception(
            "self.g() function is meaningless for phase DOE, use self.phi() function."
        )

    def dgd(self, x, y):
        raise Exception(
            "self.dgd() function is meaningless for phase DOE, use self.dphidxy() function."
        )

    def surface(self, x, y, max_offset=0.2):
        """When drawing the lens setup, this function is called to compute the surface height.

        Here we use a fake height ONLY for drawing.
        """
        roc = self.l
        r = torch.sqrt(x**2 + y**2 + EPSILON)
        sag = roc * (1 - torch.sqrt(1 - r**2 / roc**2))
        sag = max_offset - torch.fmod(sag, max_offset)
        return sag

    def draw_phase_map(self, save_name="./DOE_phase_map.png"):
        """Draw height map. Range from [0, max_height]."""
        x, y = torch.meshgrid(
            torch.linspace(-self.l / 2, self.l / 2, 2000),
            torch.linspace(self.l / 2, -self.l / 2, 2000),
            indexing="xy",
        )
        x, y = x.to(self.device), y.to(self.device)
        pmap = self.phi(x, y)

        fig, ax = plt.subplots(1, 2, figsize=(10, 5))
        ax[0].imshow(pmap.cpu().numpy(), vmin=0, vmax=2 * np.pi)
        ax[0].set_title("Phase map 0.55um", fontsize=10)
        ax[0].grid(False)
        fig.colorbar(ax[0].get_images()[0])
        fig.savefig(save_name, dpi=600, bbox_inches="tight")
        plt.close(fig)

    # ==============================
    # Optimization and other functions
    # ==============================
    def get_optimizer_params(self, lr=None):
        """Generate optimizer parameters."""
        params = []
        if self.param_model == "binary2":
            lr = 0.001 if lr is None else lr
            self.order2.requires_grad = True
            self.order4.requires_grad = True
            self.order6.requires_grad = True
            self.order8.requires_grad = True
            params.append({"params": [self.order2], "lr": lr})
            params.append({"params": [self.order4], "lr": lr})
            params.append({"params": [self.order6], "lr": lr})
            params.append({"params": [self.order8], "lr": lr})

        elif self.param_model == "poly1d":
            lr = 0.001 if lr is None else lr
            self.order2.requires_grad = True
            self.order3.requires_grad = True
            self.order4.requires_grad = True
            self.order5.requires_grad = True
            self.order6.requires_grad = True
            self.order7.requires_grad = True
            params.append({"params": [self.order2], "lr": lr})
            params.append({"params": [self.order3], "lr": lr})
            params.append({"params": [self.order4], "lr": lr})
            params.append({"params": [self.order5], "lr": lr})
            params.append({"params": [self.order6], "lr": lr})
            params.append({"params": [self.order7], "lr": lr})

        elif self.param_model == "grating":
            lr = 0.1 if lr is None else lr
            self.theta.requires_grad = True
            self.alpha.requires_grad = True
            params.append({"params": [self.theta], "lr": lr})
            params.append({"params": [self.alpha], "lr": lr})

        else:
            raise NotImplementedError

        return params

    def get_optimizer(self, lr=None):
        """Generate optimizer.

        Args:
            lr (float, optional): Learning rate. Defaults to 1e-3.
            iterations (float, optional): Iterations. Defaults to 1e4.
        """
        assert self.diffraction, "Diffraction is not activated yet."
        params = self.get_optimizer_params(lr)
        optimizer = torch.optim.Adam(params)
        return optimizer

    def save_ckpt(self, save_path="./doe.pth"):
        """Save DOE height map."""
        if self.param_model == "binary2":
            torch.save(
                {
                    "param_model": self.param_model,
                    "order2": self.order2.clone().detach().cpu(),
                    "order4": self.order4.clone().detach().cpu(),
                    "order6": self.order6.clone().detach().cpu(),
                    "order8": self.order8.clone().detach().cpu(),
                },
                save_path,
            )
        elif self.param_model == "poly1d":
            torch.save(
                {
                    "param_model": self.param_model,
                    "order2": self.order2.clone().detach().cpu(),
                    "order3": self.order3.clone().detach().cpu(),
                    "order4": self.order4.clone().detach().cpu(),
                    "order5": self.order5.clone().detach().cpu(),
                    "order6": self.order6.clone().detach().cpu(),
                    "order7": self.order7.clone().detach().cpu(),
                },
                save_path,
            )
        elif self.param_model == "grating":
            torch.save(
                {
                    "param_model": self.param_model,
                    "theta": self.theta.clone().detach().cpu(),
                    "alpha": self.alpha.clone().detach().cpu(),
                },
                save_path,
            )
        else:
            raise Exception("Unknown parameterization.")

    def load_ckpt(self, load_path="./doe.pth"):
        """Load DOE height map."""
        self.diffraction = True
        ckpt = torch.load(load_path)
        self.param_model = ckpt["param_model"]
        if self.param_model == "binary2" or self.param_model == "poly_even":
            self.param_model = "binary2"
            self.order2 = ckpt["order2"].to(self.device)
            self.order4 = ckpt["order4"].to(self.device)
            self.order6 = ckpt["order6"].to(self.device)
            self.order8 = ckpt["order8"].to(self.device)
        elif self.param_model == "poly1d":
            self.order2 = ckpt["order2"].to(self.device)
            self.order3 = ckpt["order3"].to(self.device)
            self.order4 = ckpt["order4"].to(self.device)
            self.order5 = ckpt["order5"].to(self.device)
            self.order6 = ckpt["order6"].to(self.device)
            self.order7 = ckpt["order7"].to(self.device)
        elif self.param_model == "grating":
            self.theta = ckpt["theta"].to(self.device)
            self.alpha = ckpt["alpha"].to(self.device)
        else:
            raise Exception("Unknown parameterization.")
        

    def draw_widget(self, ax, color="black", linestyle="-"):
        """Draw DOE as a two-side surface."""
        max_offset = self.d.item() / 100
        d = self.d.item()
        
        # Draw DOE
        roc = self.l
        x = np.linspace(-self.r, self.r, 128)
        y = np.zeros_like(x)
        r = np.sqrt(x**2 + y**2 + EPSILON)
        sag = roc * (1 - np.sqrt(1 - r**2 / roc**2))
        sag = max_offset - np.fmod(sag, max_offset)
        ax.plot(d + sag, x, color=color, linestyle=linestyle, linewidth=0.75)

        # Draw DOE base
        z_bound = [d + sag[0], d + sag[0] + max_offset, d + sag[0] + max_offset, d + sag[-1]]
        x_bound = [-self.r, -self.r, self.r, self.r]
        ax.plot(z_bound, x_bound, color=color, linestyle=linestyle, linewidth=0.75)


    def surf_dict(self):
        """Return surface parameters."""
        if self.param_model == "fresnel":
            surf_dict = {
                "type": self.__class__.__name__,
                "l": self.l,
                "glass": self.glass,
                "param_model": self.param_model,
                "f0": self.f0.item(),
                "(d)": round(self.d.item(), 4),
                "mat2": self.mat2.get_name(),
            }

        elif self.param_model == "binary2":
            surf_dict = {
                "type": self.__class__.__name__,
                "l": self.l,
                "glass": self.glass,
                "param_model": self.param_model,
                "order2": self.order2.item(),
                "order4": self.order4.item(),
                "order6": self.order6.item(),
                "order8": self.order8.item(),
                "(d)": round(self.d.item(), 4),
                "mat2": self.mat2.get_name(),
            }

        elif self.param_model == "poly1d":
            surf_dict = {
                "type": self.__class__.__name__,
                "l": self.l,
                "glass": self.glass,
                "param_model": self.param_model,
                "order2": self.order2.item(),
                "order3": self.order3.item(),
                "order4": self.order4.item(),
                "order5": self.order5.item(),
                "order6": self.order6.item(),
                "order7": self.order7.item(),
                "(d)": round(self.d.item(), 4),
                "mat2": self.mat2.get_name(),
            }

        elif self.param_model == "grating":
            surf_dict = {
                "type": self.__class__.__name__,
                "l": self.l,
                "glass": self.glass,
                "param_model": self.param_model,
                "theta": self.theta.item(),
                "alpha": self.alpha.item(),
                "(d)": round(self.d.item(), 4),
                "mat2": self.mat2.get_name(),
            }

        return surf_dict

class Mirror(Surface):
    def __init__(self, l, d, device="cpu"):
        """Mirror surface."""
        Surface.__init__(
            self, l / np.sqrt(2), d, mat2="air", is_square=True, device=device
        )
        self.l = l

    @classmethod
    def init_from_dict(cls, surf_dict):
        return cls(surf_dict["l"], surf_dict["d"], surf_dict["mat2"])

    def intersect(self, ray, **kwargs):
        # Solve intersection
        t = (self.d - ray.o[..., 2]) / ray.d[..., 2]
        new_o = ray.o + t.unsqueeze(-1) * ray.d
        valid = (
            (torch.abs(new_o[..., 0]) < self.w / 2)
            & (torch.abs(new_o[..., 1]) < self.h / 2)
            & (ray.ra > 0)
        )

        # Update ray position
        new_o = ray.o + ray.d * t.unsqueeze(-1)

        new_o[~valid] = ray.o[~valid]
        ray.o = new_o
        ray.ra = ray.ra * valid

        if ray.coherent:
            new_opl = ray.opl + 1.0 * t
            new_opl[~valid] = ray.opl[~valid]
            ray.opl = new_opl

        return ray

    def ray_reaction(self, ray, **kwargs):
        """Compute output ray after intersection and refraction with the mirror surface."""
        # Intersection
        ray = self.intersect(ray)

        # Reflection
        ray = self.reflect(ray)

        return ray


class Plane(Surface):
    def __init__(self, r, d, mat2, is_square=False, device="cpu"):
        """Plane surface, typically rectangle. Working as IR filter, lens cover glass or DOE base."""
        Surface.__init__(self, r, d, mat2=mat2, is_square=is_square, device=device)
        self.l = r * np.sqrt(2)

    @classmethod
    def init_from_dict(cls, surf_dict):
        return cls(surf_dict["r"], surf_dict["d"], surf_dict["mat2"])

    def intersect(self, ray, n=1.0):
        """Solve ray-surface intersection and update ray data."""
        # Solve intersection
        t = (self.d - ray.o[..., 2]) / ray.d[..., 2]
        new_o = ray.o + t.unsqueeze(-1) * ray.d
        if self.is_square:
            valid = (
                (torch.abs(new_o[..., 0]) < self.w / 2)
                & (torch.abs(new_o[..., 1]) < self.h / 2)
                & (ray.ra > 0)
            )
        else:
            valid = (torch.sqrt(new_o[..., 0] ** 2 + new_o[..., 1] ** 2) < self.r) & (
                ray.ra > 0
            )

        # Update rays
        new_o = ray.o + ray.d * t.unsqueeze(-1)

        new_o[~valid] = ray.o[~valid]
        ray.o = new_o
        ray.ra = ray.ra * valid

        if ray.coherent:
            new_opl = ray.opl + n * t
            new_opl[~valid] = ray.opl[~valid]
            ray.opl = new_opl

        return ray

    def normal(self, ray):
        """Calculate surface normal vector at intersection points."""
        n = torch.zeros_like(ray.d)
        n[..., 2] = -1
        return n

    def g(self, x, y):
        return torch.zeros_like(x)

    def dgd(self, x, y):
        return torch.zeros_like(x), torch.zeros_like(x)

    def d2gd(self, x, y):
        return torch.zeros_like(x), torch.zeros_like(x), torch.zeros_like(x)

    def surf_dict(self):
        surf_dict = {
            "type": "Plane",
            "(l)": self.l,
            "r": self.r,
            "(d)": round(self.d.item(), 4),
            "is_square": True,
            "mat2": self.mat2.get_name(),
        }

        return surf_dict


class Spheric(Surface):
    """Spheric surface."""
    def __init__(self, c, r, d, mat2, device="cpu"):
        super(Spheric, self).__init__(r, d, mat2, is_square=False, device=device)
        self.c = torch.tensor(c)

        self.c_perturb = 0.0
        self.d_perturb = 0.0
        self.to(device)

    @classmethod
    def init_from_dict(cls, surf_dict):
        if "roc" in surf_dict:
            c = 1 / surf_dict["roc"]
        else:
            c = surf_dict["c"]
        return cls(c, surf_dict["r"], surf_dict["d"], surf_dict["mat2"])

    def g(self, x, y):
        """Compute surfaces sag z = r**2 * c / (1 - sqrt(1 - r**2 * c**2))"""
        c = self.c + self.c_perturb

        r2 = x**2 + y**2
        sag = c * r2 / (1 + torch.sqrt(1 - r2 * c**2))
        return sag

    def dgd(self, x, y):
        """Compute surface sag derivatives to x and y: dz / dx, dz / dy."""
        c = self.c + self.c_perturb

        r2 = x**2 + y**2
        sf = torch.sqrt(1 - r2 * c**2 + EPSILON)
        dgdr2 = c / (2 * sf)
        return dgdr2 * 2 * x, dgdr2 * 2 * y

    def d2gd(self, x, y):
        """Compute second-order derivatives of the surface sag z = g(x, y).

        Args:
            x (tensor): x coordinate
            y (tensor): y coordinate

        Returns:
            d2g_dx2 (tensor): ∂²g / ∂x²
            d2g_dxdy (tensor): ∂²g / ∂x∂y
            d2g_dy2 (tensor): ∂²g / ∂y²
        """
        c = self.c + self.c_perturb
        r2 = x**2 + y**2
        sf = torch.sqrt(1 - r2 * c**2 + EPSILON)

        # First derivative (dg/dr2)
        dgdr2 = c / (2 * sf)

        # Second derivative (d²g/dr2²)
        d2g_dr2_dr2 = (c**3) / (4 * sf**3)

        # Compute second-order partial derivatives using the chain rule
        d2g_dx2 = 4 * x**2 * d2g_dr2_dr2 + 2 * dgdr2
        d2g_dxdy = 4 * x * y * d2g_dr2_dr2
        d2g_dy2 = 4 * y**2 * d2g_dr2_dr2 + 2 * dgdr2

        return d2g_dx2, d2g_dxdy, d2g_dy2

    def valid(self, x, y):
        """Invalid when shape is non-defined."""
        c = self.c + self.c_perturb

        valid = (x**2 + y**2) < 1 / c**2
        return valid

    def max_height(self):
        """Maximum valid height."""
        c = self.c + self.c_perturb

        max_height = torch.sqrt(1 / c**2).item() - 0.01
        return max_height

    def perturb(self, d_precision=0.001, c_precision=0.001):
        """Randomly perturb surface parameters to simulate manufacturing errors."""
        self.c_perturb = self.c.item() * np.random.randn() * c_precision
        self.d_perturb = np.random.randn() * d_precision

    def no_perturb(self):
        """Reset perturbation."""
        self.c_perturb = 0.0
        self.d_perturb = 0.0

    def get_optimizer_params(self, lr=[0.001, 0.001], optim_mat=False):
        """Activate gradient computation for c and d and return optimizer parameters."""
        self.c.requires_grad_(True)
        self.d.requires_grad_(True)

        params = []
        params.append({"params": [self.c], "lr": lr[0]})
        params.append({"params": [self.d], "lr": lr[1]})

        if optim_mat and self.mat2.get_name() != "air":
            params += self.mat2.get_optimizer_params()

        return params

    def surf_dict(self):
        """Return surface parameters."""
        roc = 1 / self.c.item() if self.c.item() != 0 else 0.0
        surf_dict = {
            "type": "Spheric",
            "r": round(self.r, 4),
            "(c)": round(self.c.item(), 4),
            "roc": round(roc, 4),
            "(d)": round(self.d.item(), 4),
            "mat2": self.mat2.get_name(),
        }

        return surf_dict

    def zmx_str(self, surf_idx, d_next):
        """Return Zemax surface string."""
        if self.mat2.get_name() == "air":
            zmx_str = f"""SURF {surf_idx} 
    TYPE STANDARD 
    CURV {self.c.item()} 
    DISZ {d_next.item()} 
    DIAM {self.r*2}
"""
        else:
            zmx_str = f"""SURF {surf_idx} 
    TYPE STANDARD 
    CURV {self.c.item()} 
    DISZ {d_next.item()} 
    GLAS {self.mat2.get_name().upper()} 0 0 {self.mat2.n} {self.mat2.V}
    DIAM {self.r*2}
"""
        return zmx_str


class ThinLens(Surface):
    def __init__(self, f, r, d, mat2="air", is_square=False, device="cpu"):
        """Thin lens surface."""
        Surface.__init__(self, r, d, mat2=mat2, is_square=is_square, device=device)
        self.f = torch.tensor(f)

    @classmethod
    def init_from_dict(cls, surf_dict):
        return cls(surf_dict["f"], surf_dict["r"], surf_dict["d"], surf_dict["mat2"])

    def intersect(self, ray, n=1.0):
        """Solve ray-surface intersection and update rays."""
        # Solve intersection
        t = (self.d - ray.o[..., 2]) / ray.d[..., 2]
        new_o = ray.o + t.unsqueeze(-1) * ray.d
        valid = (torch.sqrt(new_o[..., 0] ** 2 + new_o[..., 1] ** 2) < self.r) & (
            ray.ra > 0
        )
        
        # Update ray position
        new_o = ray.o + ray.d * t.unsqueeze(-1)
        new_o[~valid] = ray.o[~valid]
        ray.o = new_o
        ray.ra = ray.ra * valid

        if ray.coherent:
            new_opl = ray.opl + t
            new_opl[~valid] = ray.opl[~valid]
            ray.opl = new_opl

        return ray

    def refract(self, ray, n=1.0):
        """For a thin lens, all rays will converge to z = f plane. Therefore we trace the chief-ray (parallel-shift to surface center) to find the final convergence point for each ray.

        For coherent ray tracing, we can think it as a Fresnel lens with infinite refractive index.
        (1) Lens maker's equation
        (2) Spherical lens function
        """
        forward = (ray.d * ray.ra.unsqueeze(-1))[..., 2].sum() > 0

        # Calculate convergence point
        if forward:
            t0 = self.f / ray.d[..., 2]
            xy_final = ray.d[..., :2] * t0.unsqueeze(-1)
            z_final = torch.full_like(
                xy_final[..., 0].unsqueeze(-1), self.d.item() + self.f.item()
            )
            o_final = torch.cat([xy_final, z_final], dim=-1)
        else:
            t0 = -self.f / ray.d[..., 2]
            xy_final = ray.d[..., :2] * t0.unsqueeze(-1)
            z_final = torch.full_like(
                xy_final[..., 0].unsqueeze(-1), self.d.item() - self.f.item()
            )
            o_final = torch.cat([xy_final, z_final], dim=-1)

        # New ray direction
        new_d = o_final - ray.o
        new_d = F.normalize(new_d, p=2, dim=-1)
        ray.d = new_d

        # OPL change
        if ray.coherent:
            if forward:
                ray.opl = (
                    ray.opl
                    - (ray.o[..., 0] ** 2 + ray.o[..., 1] ** 2)
                    / self.f
                    / 2
                    / ray.d[..., 2]
                )
            else:
                ray.opl = (
                    ray.opl
                    + (ray.o[..., 0] ** 2 + ray.o[..., 1] ** 2)
                    / self.f
                    / 2
                    / ray.d[..., 2]
                )

        return ray

    def g(self, x, y):
        return torch.zeros_like(x)

    def dgd(self, x, y):
        return torch.zeros_like(x), torch.zeros_like(x)

<<<<<<< HEAD
    def draw_widget(self, ax, color="black", linestyle="-"):
        d = self.d.item()
        r = self.r
        ax.annotate("", xy=(d, r), xytext=(d, -r), arrowprops=dict(arrowstyle="<->", color=color, linestyle=linestyle, linewidth=0.75),)
=======
    def surf_dict(self):
        surf_dict = {
            "type": "ThinLens",
            "f": round(self.f.item(), 4),
            "r": round(self.r, 4),
            "(d)": round(self.d.item(), 4),
            "mat2": "air",
        }

        return surf_dict
>>>>>>> 1596de33
<|MERGE_RESOLUTION|>--- conflicted
+++ resolved
@@ -1919,12 +1919,11 @@
     def dgd(self, x, y):
         return torch.zeros_like(x), torch.zeros_like(x)
 
-<<<<<<< HEAD
     def draw_widget(self, ax, color="black", linestyle="-"):
         d = self.d.item()
         r = self.r
         ax.annotate("", xy=(d, r), xytext=(d, -r), arrowprops=dict(arrowstyle="<->", color=color, linestyle=linestyle, linewidth=0.75),)
-=======
+
     def surf_dict(self):
         surf_dict = {
             "type": "ThinLens",
@@ -1935,4 +1934,3 @@
         }
 
         return surf_dict
->>>>>>> 1596de33
