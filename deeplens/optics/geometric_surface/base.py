--- conflicted
+++ resolved
@@ -396,15 +396,11 @@
         if self.is_square:
             valid = (torch.abs(x) <= (self.w / 2 + EPSILON)) & (torch.abs(y) <= (self.h / 2 + EPSILON))
         else:
-<<<<<<< HEAD
-            valid = (x**2 + y**2).sqrt() <= (self.r + EPSILON)
-=======
             if self.tolerancing:
                 r = self.r + self.r_error
             else:
                 r = self.r
             valid = (x**2 + y**2).sqrt() <= r
->>>>>>> 1ef590da
 
         return valid
 
@@ -442,8 +438,6 @@
     #     y = y if torch.is_tensor(y) else torch.tensor(y).to(self.device)
     #     return self.sag(x, y)
 
-<<<<<<< HEAD
-=======
     def surface_with_offset(self, x, y, valid_check=True):
         """Calculate z coordinate of the surface at (x, y).
 
@@ -456,7 +450,6 @@
         else:
             return self._sag(x, y) + self.d
 
->>>>>>> 1ef590da
     def surface_sag(self, x, y):
         """Calculate sag of the surface at (x, y).
 
@@ -526,21 +519,6 @@
         self.mat2_n_tole = tolerance_params.get("mat2_n_tole", 0.001)
         self.mat2_V_tole = tolerance_params.get("mat2_V_tole", 0.01)
 
-<<<<<<< HEAD
-    # =========================================
-    # Visualization (2D and 3D)
-    # =========================================
-    def surface_with_offset(self, x, y, valid_check=True):
-        """Calculate z coordinate of the surface at (x, y)."""
-        if torch.is_tensor(x):
-            return self._sag(x, y) + self.d
-        else:
-            x = torch.tensor(x).to(self.device)
-            y = torch.tensor(y).to(self.device)
-            z = self._sag(x, y) + self.d
-            return z.cpu().numpy()        
-
-=======
     @torch.no_grad()
     def sample_tolerance(self):
         """Sample one example manufacturing error for the surface."""
@@ -581,7 +559,6 @@
     # =====================================================================
     # Visualization
     # =====================================================================
->>>>>>> 1ef590da
     def draw_widget(self, ax, color="black", linestyle="solid"):
         """Draw widget for the surface on the 2D plot."""
         r = torch.linspace(-self.r, self.r, 128, device=self.device)
@@ -594,188 +571,6 @@
             linewidth=0.75,
         )
 
-<<<<<<< HEAD
-    def draw_widget3D(self, ax, color="lightblue", res=128):
-        """Draw the surface in a 3D plot."""
-        raise Exception("draw_widget3D() is deprecated. Use get_mesh() instead.")
-        if self.is_square:
-            x = torch.linspace(-self.r, self.r, res, device=self.device)
-            y = torch.linspace(-self.r, self.r, res, device=self.device)
-            X, Y = torch.meshgrid(x, y, indexing="ij")
-        else:
-            r_coords = torch.linspace(0, self.r, res // 2, device=self.device)
-            theta_coords = torch.linspace(0, 2 * torch.pi, res, device=self.device)
-            R, Theta = torch.meshgrid(r_coords, theta_coords, indexing="ij")
-            X = R * torch.cos(Theta)
-            Y = R * torch.sin(Theta)
-
-        # Calculate z coordinates
-        Z = self.surface_with_offset(X, Y, valid_check=False)
-
-        # Convert to numpy for plotting
-        X_np = X.cpu().detach().numpy()
-        Y_np = Y.cpu().detach().numpy()
-        Z_np = Z.cpu().detach().numpy()
-
-        # Plot the surface
-        surf = ax.plot_surface(
-            Z_np,
-            X_np,
-            Y_np,
-            alpha=0.5,
-            color=color,
-            edgecolor="none",
-            rcount=res,
-            ccount=res,
-            antialiased=True,
-        )
-
-        # Draw the edge
-        if self.is_square:
-            # Draw square edge
-            w_half, h_half = self.w / 2, self.h / 2
-            edge_x_vals = [-w_half, w_half, w_half, -w_half, -w_half]
-            edge_y_vals = [h_half, h_half, -h_half, -h_half, h_half]
-            edge_x = []
-            edge_y = []
-            edge_z = []
-            # Sample points along the square edges
-            for i in range(4):
-                x_start, x_end = edge_x_vals[i], edge_x_vals[i + 1]
-                y_start, y_end = edge_y_vals[i], edge_y_vals[i + 1]
-                num_steps = res // 4
-                xs = torch.linspace(x_start, x_end, num_steps, device=self.device)
-                ys = torch.linspace(y_start, y_end, num_steps, device=self.device)
-                zs = self.surface_with_offset(xs, ys)
-                edge_x.extend(xs.cpu().numpy())
-                edge_y.extend(ys.cpu().numpy())
-                edge_z.extend(zs.cpu().numpy())
-            ax.plot(edge_z, edge_x, edge_y, color=color, linewidth=1.0, alpha=1.0)
-        else:
-            # Draw circular edge
-            theta = torch.linspace(0, 2 * torch.pi, res, device=self.device)
-            edge_x = self.r * torch.cos(theta)
-            edge_y = self.r * torch.sin(theta)
-            edge_z_tensor = self.surface_with_offset(
-                edge_x,
-                edge_y,
-                valid_check=False,
-            )
-            edge_z = edge_z_tensor.cpu().numpy()
-            ax.plot(edge_z, edge_x, edge_y, color=color, linewidth=1.0, alpha=1.0)
-
-        return surf
-
-    def create_mesh(self, n_rings=32, n_arms=128, color=[0.06, 0.3, 0.6]):
-        """Create triangulated surface mesh.
-        
-        Args:
-            n_rings (int): Number of concentric rings for sampling.
-            n_arms (int): Number of angular divisions.
-            color (List[float]): The color of the mesh.
-        
-        Returns:
-            self: The surface with mesh data.
-        """
-        self.vertices = self._create_vertices(n_rings, n_arms)
-        self.faces = self._create_faces(n_rings, n_arms)
-        self.rim = self._create_rim(n_rings, n_arms)
-        self.mesh_color = color
-        return self
-    
-    def _create_vertices(self, n_rings, n_arms):
-        """Create vertices in radial pattern. Vertices will be used to plot the surface in PyVista."""
-        n_vertices = n_rings * n_arms + 1
-        vertices = np.zeros((n_vertices, 3), dtype=np.float32)
-        
-        # Center vertex
-        vertices[0] = [0.0, 0.0, self.surface_with_offset(0.0, 0.0)]
-        
-        # Create meshgrid and flatten
-        rings_mesh, arms_mesh = np.meshgrid(
-            np.linspace(1, self.r, n_rings, endpoint=False), 
-            np.linspace(0, 2 * np.pi, n_arms, endpoint=False), 
-            indexing='ij')
-        rings_flat = rings_mesh.flatten()
-        arms_flat = arms_mesh.flatten()
-
-        # Calculate x, y, z coordinates
-        x_values = rings_flat * np.cos(arms_flat)
-        y_values = rings_flat * np.sin(arms_flat)
-        z_values = self.surface_with_offset(x_values, y_values)
-        
-        # Fill vertices array
-        vertices[1:, 0] = x_values
-        vertices[1:, 1] = y_values  
-        vertices[1:, 2] = z_values
-        
-        return vertices
-    
-    def _create_faces(self, n_rings, n_arms):
-        """Create triangular faces. Faces will be used to plot the surface in PyVista."""
-        n_faces = n_arms * (2 * n_rings - 1)
-        faces = np.zeros((n_faces, 3), dtype=np.uint32)
-        normal_direction = -1 if self.mat2.name != "air" else 1
-        
-        # Create central triangles
-        for j in range(n_arms):
-            if normal_direction == 1:
-                faces[j] = [0, 1 + j, 1 + (j + 1) % n_arms]
-            else:
-                # Flip winding order for opposite normal direction
-                faces[j] = [0, 1 + (j + 1) % n_arms, 1 + j]
-        
-        # Create radial quads (2 triangles each)
-        face_idx = n_arms
-        
-        for i_ring in range(1, n_rings):
-            for j_arm in range(n_arms):
-                # Get indices for current ring vertices
-                a = 1 + (i_ring - 1) * n_arms + j_arm
-                b = 1 + (i_ring - 1) * n_arms + (j_arm + 1) % n_arms
-                
-                # Get indices for next ring
-                c = 1 + i_ring * n_arms + j_arm
-                d = 1 + i_ring * n_arms + (j_arm + 1) % n_arms
-                
-                # Create two triangles per quad
-                if normal_direction == 1:
-                    faces[face_idx] = [a, c, b]
-                    faces[face_idx + 1] = [b, c, d]
-                else:
-                    # Flip winding order for opposite normal direction
-                    faces[face_idx] = [a, b, c]
-                    faces[face_idx + 1] = [b, d, c]
-                face_idx += 2
-        
-        return faces
-    
-    def _create_rim(self, n_rings, n_arms):
-        """Create rim (outer edge) vertices. Rims will be used to bridge two surfaces."""
-        if n_rings == 0:
-            return RimCurve(self.vertices[[0]], is_loop=False)
-        
-        # Get outer ring vertices
-        start_idx = 1 + (n_rings - 1) * n_arms
-        rim_vertices = self.vertices[start_idx:start_idx + n_arms]
-        return RimCurve(rim_vertices, is_loop=True)
-
-    def get_polydata(self):
-        """Get PyVista PolyData object from previously generated vertices and faces. 
-        
-        PolyData object will be used to draw the surface and export as .obj file.
-        """
-        from pyvista import PolyData
-        face_vertex_n = 3  # vertices per triangle
-        formatted_faces = np.hstack([
-            face_vertex_n * np.ones((self.faces.shape[0], 1), dtype=np.uint32), 
-            self.faces
-        ])
-        return PolyData(self.vertices, formatted_faces)
-    
-
-    # =========================================
-=======
     # def draw_widget3D(self, ax, color="lightblue", res=128):
     #     """Draw the surface in a 3D plot."""
     #     raise Exception("draw_widget3D() is deprecated.")
@@ -847,8 +642,115 @@
 
     #     return surf
 
-    # =====================================================================
->>>>>>> 1ef590da
+    def create_mesh(self, n_rings=32, n_arms=128, color=[0.06, 0.3, 0.6]):
+        """Create triangulated surface mesh.
+        
+        Args:
+            n_rings (int): Number of concentric rings for sampling.
+            n_arms (int): Number of angular divisions.
+            color (List[float]): The color of the mesh.
+        
+        Returns:
+            self: The surface with mesh data.
+        """
+        self.vertices = self._create_vertices(n_rings, n_arms)
+        self.faces = self._create_faces(n_rings, n_arms)
+        self.rim = self._create_rim(n_rings, n_arms)
+        self.mesh_color = color
+        return self
+    
+    def _create_vertices(self, n_rings, n_arms):
+        """Create vertices in radial pattern. Vertices will be used to plot the surface in PyVista."""
+        n_vertices = n_rings * n_arms + 1
+        vertices = np.zeros((n_vertices, 3), dtype=np.float32)
+        
+        # Center vertex
+        vertices[0] = [0.0, 0.0, self.surface_with_offset(0.0, 0.0)]
+        
+        # Create meshgrid and flatten
+        rings_mesh, arms_mesh = np.meshgrid(
+            np.linspace(1, self.r, n_rings, endpoint=False), 
+            np.linspace(0, 2 * np.pi, n_arms, endpoint=False), 
+            indexing='ij')
+        rings_flat = rings_mesh.flatten()
+        arms_flat = arms_mesh.flatten()
+
+        # Calculate x, y, z coordinates
+        x_values = rings_flat * np.cos(arms_flat)
+        y_values = rings_flat * np.sin(arms_flat)
+        z_values = self.surface_with_offset(x_values, y_values)
+        
+        # Fill vertices array
+        vertices[1:, 0] = x_values
+        vertices[1:, 1] = y_values  
+        vertices[1:, 2] = z_values
+        
+        return vertices
+    
+    def _create_faces(self, n_rings, n_arms):
+        """Create triangular faces. Faces will be used to plot the surface in PyVista."""
+        n_faces = n_arms * (2 * n_rings - 1)
+        faces = np.zeros((n_faces, 3), dtype=np.uint32)
+        normal_direction = -1 if self.mat2.name != "air" else 1
+        
+        # Create central triangles
+        for j in range(n_arms):
+            if normal_direction == 1:
+                faces[j] = [0, 1 + j, 1 + (j + 1) % n_arms]
+            else:
+                # Flip winding order for opposite normal direction
+                faces[j] = [0, 1 + (j + 1) % n_arms, 1 + j]
+        
+        # Create radial quads (2 triangles each)
+        face_idx = n_arms
+        
+        for i_ring in range(1, n_rings):
+            for j_arm in range(n_arms):
+                # Get indices for current ring vertices
+                a = 1 + (i_ring - 1) * n_arms + j_arm
+                b = 1 + (i_ring - 1) * n_arms + (j_arm + 1) % n_arms
+                
+                # Get indices for next ring
+                c = 1 + i_ring * n_arms + j_arm
+                d = 1 + i_ring * n_arms + (j_arm + 1) % n_arms
+                
+                # Create two triangles per quad
+                if normal_direction == 1:
+                    faces[face_idx] = [a, c, b]
+                    faces[face_idx + 1] = [b, c, d]
+                else:
+                    # Flip winding order for opposite normal direction
+                    faces[face_idx] = [a, b, c]
+                    faces[face_idx + 1] = [b, d, c]
+                face_idx += 2
+        
+        return faces
+    
+    def _create_rim(self, n_rings, n_arms):
+        """Create rim (outer edge) vertices. Rims will be used to bridge two surfaces."""
+        if n_rings == 0:
+            return RimCurve(self.vertices[[0]], is_loop=False)
+        
+        # Get outer ring vertices
+        start_idx = 1 + (n_rings - 1) * n_arms
+        rim_vertices = self.vertices[start_idx:start_idx + n_arms]
+        return RimCurve(rim_vertices, is_loop=True)
+
+    def get_polydata(self):
+        """Get PyVista PolyData object from previously generated vertices and faces. 
+        
+        PolyData object will be used to draw the surface and export as .obj file.
+        """
+        from pyvista import PolyData
+        face_vertex_n = 3  # vertices per triangle
+        formatted_faces = np.hstack([
+            face_vertex_n * np.ones((self.faces.shape[0], 1), dtype=np.uint32), 
+            self.faces
+        ])
+        return PolyData(self.vertices, formatted_faces)
+    
+
+    # =========================================
     # IO
     # =====================================================================
     def surf_dict(self):
