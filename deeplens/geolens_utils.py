--- conflicted
+++ resolved
@@ -277,454 +277,3 @@
     else:
         raise Exception("Surface type not supported yet.")
 
-<<<<<<< HEAD
-
-# ====================================================================================
-# Draw lens layout
-# ====================================================================================
-def draw_lens_layout(
-    geolens,
-    filename,
-    depth=float("inf"),
-    entrance_pupil=True,
-    zmx_format=True,
-    multi_plot=False,
-    lens_title=None,
-):
-    """Plot lens layout with ray tracing.
-
-    Args:
-        geolens: GeoLens instance
-        filename: Output filename
-        depth: Depth for ray tracing
-        entrance_pupil: Whether to use entrance pupil
-        zmx_format: Whether to use ZMX format
-        multi_plot: Whether to create multiple plots
-        lens_title: Title for the lens plot
-    """
-    num_rays = 11
-    num_views = 3
-
-    # Lens title
-    if lens_title is None:
-        if geolens.aper_idx is not None:
-            fnum = geolens.foclen / geolens.calc_entrance_pupil()[1] / 2
-            lens_title = f"FoV{round(2 * geolens.hfov * 57.3, 1)}({int(geolens.calc_eqfl())}mm EQFL)_F/{round(fnum, 2)}_DIAG{round(geolens.r_sensor * 2, 2)}mm_FFL{round(geolens.foclen, 2)}mm"
-        else:
-            lens_title = f"FoV{round(2 * geolens.hfov * 57.3, 1)}({int(geolens.calc_eqfl())}mm EQFL)_DIAG{round(geolens.r_sensor * 2, 2)}mm_FFL{round(geolens.foclen, 2)}mm"
-
-    # Draw lens layout
-    if not multi_plot:
-        colors_list = ["#CC0000", "#006600", "#0066CC"]
-        views = np.linspace(0, float(np.rad2deg(geolens.hfov) * 0.99), num=num_views)
-        ax, fig = draw_setup_2d(geolens, zmx_format=zmx_format)
-
-        for i, view in enumerate(views):
-            # Sample rays, shape (num_view, num_rays, 3)
-            if depth == float("inf"):
-                ray = geolens.sample_parallel_2D(
-                    fov=view,
-                    wvln=WAVE_RGB[2 - i],
-                    num_rays=num_rays,
-                    entrance_pupil=entrance_pupil,
-                    depth=-10.0,
-                )  # shape (num_rays, 3)
-            else:
-                ray = geolens.sample_point_source_2D(
-                    fov=view,
-                    depth=depth,
-                    num_rays=num_rays,
-                    wvln=WAVE_RGB[2 - i],
-                    entrance_pupil=entrance_pupil,
-                )  # shape (num_rays, 3)
-
-            # Trace rays to sensor and plot ray paths
-            _, ray_o_record = geolens.trace2sensor(ray=ray, record=True)
-            ax, fig = draw_raytraces_2d(
-                ray_o_record, ax=ax, fig=fig, color=colors_list[i]
-            )
-
-        ax.axis("off")
-        ax.set_title(lens_title, fontsize=10)
-        if filename.endswith(".png"):
-            fig.savefig(filename, format="png", dpi=600)
-        else:
-            raise ValueError("Invalid file extension")
-        plt.close()
-
-    else:
-        views = np.linspace(0, np.rad2deg(geolens.hfov) * 0.99, num=num_views)
-        colors_list = ["#CC0000", "#006600", "#0066CC"]
-        fig, axs = plt.subplots(1, 3, figsize=(15, 5))
-        fig.suptitle(lens_title)
-
-        for i, wvln in enumerate(WAVE_RGB):
-            ax = axs[i]
-            ax, fig = draw_setup_2d(geolens, ax=ax, fig=fig, zmx_format=zmx_format)
-
-            for view in views:
-                if depth == float("inf"):
-                    ray = geolens.sample_parallel_2D(
-                        fov=view,
-                        num_rays=num_rays,
-                        wvln=wvln,
-                        entrance_pupil=entrance_pupil,
-                    )  # shape (num_rays, 3)
-                else:
-                    ray = geolens.sample_point_source_2D(
-                        fov=view,
-                        depth=depth,
-                        num_rays=num_rays,
-                        wvln=wvln,
-                        entrance_pupil=entrance_pupil,
-                    )  # shape (num_rays, 3)
-
-                ray_out, ray_o_record = geolens.trace2sensor(ray=ray, record=True)
-                ax, fig = draw_raytraces_2d(
-                    ray_o_record, ax=ax, fig=fig, color=colors_list[i]
-                )
-                ax.axis("off")
-
-        if filename.endswith(".png"):
-            fig.savefig(filename, format="png", dpi=300)
-        else:
-            raise ValueError("Invalid file extension")
-        plt.close()
-
-
-def draw_setup_2d(
-    geolens,
-    ax=None,
-    fig=None,
-    color="k",
-    linestyle="-",
-    zmx_format=False,
-    fix_bound=False,
-):
-    """Draw lens layout in a 2D plot."""
-
-    # If no ax is given, generate a new one.
-    if ax is None and fig is None:
-        fig, ax = plt.subplots(figsize=(5, 5))
-
-    # Draw lens surfaces
-    for i, s in enumerate(geolens.surfaces):
-        s.draw_widget(ax)
-
-    # Connect two surfaces
-    for i in range(len(geolens.surfaces)):
-        if geolens.surfaces[i].mat2.n > 1.1:
-            s_prev = geolens.surfaces[i]
-            s = geolens.surfaces[i + 1]
-
-            r_prev = float(s_prev.r)
-            r = float(s.r)
-            sag_prev = s_prev.surface_with_offset(r_prev, 0.0).item()
-            sag = s.surface_with_offset(r, 0.0).item()
-
-            if zmx_format:
-                if r > r_prev:
-                    z = np.array([sag_prev, sag_prev, sag])
-                    x = np.array([r_prev, r, r])
-                else:
-                    z = np.array([sag_prev, sag, sag])
-                    x = np.array([r_prev, r, r])
-            else:
-                z = np.array([sag_prev, sag])
-                x = np.array([r_prev, r])
-
-            ax.plot(z, -x, color, linewidth=0.75)
-            ax.plot(z, x, color, linewidth=0.75)
-            s_prev = s
-
-    # Draw sensor
-    ax.plot(
-        [geolens.d_sensor.item(), geolens.d_sensor.item()],
-        [-geolens.r_sensor, geolens.r_sensor],
-        color,
-    )
-
-    # Set figure size
-    if fix_bound:
-        ax.set_aspect("equal")
-        ax.set_xlim(-1, 7)
-        ax.set_ylim(-4, 4)
-    else:
-        ax.set_aspect("equal", adjustable="datalim", anchor="C")
-        ax.minorticks_on()
-        ax.set_xlim(-0.5, 7.5)
-        ax.set_ylim(-4, 4)
-        ax.autoscale()
-
-    return ax, fig
-
-
-def draw_raytraces_2d(ray_o_record, ax, fig, color="b"):
-    """Plot ray paths.
-
-    Args:
-        ray_o_record (list): list of intersection points.
-        ax (matplotlib.axes.Axes): matplotlib axes.
-        fig (matplotlib.figure.Figure): matplotlib figure.
-    """
-    # shape (num_view, num_rays, num_path, 2)
-    ray_o_record = torch.stack(ray_o_record, dim=-2).cpu().numpy()
-    if ray_o_record.ndim == 3:
-        ray_o_record = ray_o_record[None, ...]
-
-    for idx_view in range(ray_o_record.shape[0]):
-        for idx_ray in range(ray_o_record.shape[1]):
-            ax.plot(
-                ray_o_record[idx_view, idx_ray, :, 2],
-                ray_o_record[idx_view, idx_ray, :, 0],
-                color,
-                linewidth=0.8,
-            )
-
-            # ax.scatter(
-            #     ray_o_record[idx_view, idx_ray, :, 2],
-            #     ray_o_record[idx_view, idx_ray, :, 0],
-            #     "b",
-            #     marker="x",
-            # )
-
-    return ax, fig
-
-
-def draw_layout_3d(
-    geolens: GeoLens, filename=None, figsize=(10, 6), view_angle=30, show=True
-):
-    """Draw 3D layout of the lens system.
-
-    Args:
-        geolens: GeoLens instance
-        filename (str, optional): Path to save the figure. Defaults to None.
-        figsize (tuple): Figure size
-        view_angle (int): Viewing angle for the 3D plot
-        show (bool): Whether to display the figure
-
-    Returns:
-        fig, ax: Matplotlib figure and axis objects
-    """
-    fig = plt.figure(figsize=figsize)
-    ax = fig.add_subplot(111, projection="3d")
-
-    # Enable depth sorting for proper occlusion
-    ax.set_proj_type("persp")  # Use perspective projection for better depth perception
-
-    # Draw each surface
-    for i, surf in enumerate(geolens.surfaces):
-        surf.draw_widget3D(ax)
-
-        # Connect current surface with previous surface if material is not air
-        if i > 0 and geolens.surfaces[i - 1].mat2.get_name() != "air":
-            # Get edge points of current and previous surfaces
-            theta = np.linspace(0, 2 * np.pi, 256)
-
-            # Current surface edge
-            curr_edge_x = surf.r * np.cos(theta)
-            curr_edge_y = surf.r * np.sin(theta)
-            curr_edge_z = np.array(
-                [
-                    surf.surface_with_offset(
-                        torch.tensor(curr_edge_x[j], device=surf.device),
-                        torch.tensor(curr_edge_y[j], device=surf.device),
-                    ).item()
-                    for j in range(len(theta))
-                ]
-            )
-
-            # Previous surface edge
-            prev_surf = geolens.surfaces[i - 1]
-            prev_edge_x = prev_surf.r * np.cos(theta)
-            prev_edge_y = prev_surf.r * np.sin(theta)
-            prev_edge_z = np.array(
-                [
-                    prev_surf.surface_with_offset(
-                        torch.tensor(prev_edge_x[j], device=prev_surf.device),
-                        torch.tensor(prev_edge_y[j], device=prev_surf.device),
-                    ).item()
-                    for j in range(len(theta))
-                ]
-            )
-
-            # Create a cylindrical surface connecting the two edges
-            theta_mesh, t_mesh = np.meshgrid(theta, np.array([0, 1]))
-
-            # Interpolate between previous and current surface edges
-            x_mesh = prev_edge_x[None, :] * (1 - t_mesh) + curr_edge_x[None, :] * t_mesh
-            y_mesh = prev_edge_y[None, :] * (1 - t_mesh) + curr_edge_y[None, :] * t_mesh
-            z_mesh = prev_edge_z[None, :] * (1 - t_mesh) + curr_edge_z[None, :] * t_mesh
-
-            # Plot the connecting surface with sort_zpos for proper occlusion
-            surf = ax.plot_surface(
-                z_mesh,
-                x_mesh,
-                y_mesh,
-                color="lightblue",
-                alpha=0.3,
-                edgecolor="lightblue",
-                linewidth=0.5,
-                antialiased=True,
-            )
-            # Set the zorder based on the mean z position for better occlusion
-            surf._sort_zpos = np.mean(z_mesh)
-
-    # Draw sensor as a rectangle
-    if hasattr(geolens, "sensor_size") and hasattr(geolens, "d_sensor"):
-        # Get sensor dimensions
-        sensor_width = geolens.sensor_size[0]
-        sensor_height = geolens.sensor_size[1]
-        sensor_z = geolens.d_sensor.item()
-
-        # Create sensor vertices
-        half_width = sensor_width / 2
-        half_height = sensor_height / 2
-
-        # Define the corners of the rectangle
-        x = np.array([-half_width, half_width, half_width, -half_width, -half_width])
-        y = np.array(
-            [-half_height, -half_height, half_height, half_height, -half_height]
-        )
-        z = np.full_like(x, sensor_z)
-
-        # Plot the sensor rectangle
-        ax.plot(z, x, y, color="black", linewidth=1.5)
-
-        # Add a semi-transparent surface for the sensor
-        sensor_x, sensor_y = np.meshgrid(
-            np.linspace(-half_width, half_width, 2),
-            np.linspace(-half_height, half_height, 2),
-        )
-        sensor_z = np.full_like(sensor_x, sensor_z)
-        sensor_surf = ax.plot_surface(
-            sensor_z,
-            sensor_x,
-            sensor_y,
-            color="gray",
-            alpha=0.3,
-            edgecolor="black",
-            linewidth=0.5,
-        )
-        # Set the zorder for the sensor
-        sensor_surf._sort_zpos = sensor_z.mean()
-
-    # Set axis properties
-    ax.set_xlabel("Z")
-    ax.set_ylabel("X")
-    ax.set_zlabel("Y")
-    ax.view_init(elev=20, azim=-view_angle - 90)
-
-    # Make all axes have the same scale (unit step size)
-    ax.set_box_aspect([1, 1, 1])
-    ax.set_aspect("equal")
-
-    # Enable depth sorting for proper occlusion
-    from matplotlib.collections import PathCollection
-
-    for c in ax.collections:
-        if isinstance(c, PathCollection):
-            c.set_sort_zpos(c.get_offsets()[:, 2].mean())
-
-    plt.tight_layout()
-
-    if filename:
-        fig.savefig(f"{filename}.png", format="png", dpi=300)
-
-    if show:
-        plt.show()
-    else:
-        plt.close()
-
-    return fig, ax
-
-
-# ====================================================================================
-# Lens 3D barrier generation
-# ====================================================================================
-def create_barrier(
-    geolens, filename, barrier_thickness=1.0, ring_height=0.5, ring_size=1.0
-):
-    """Create a 3D barrier for the lens system.
-
-    Args:
-        geolens: GeoLens instance
-        filename: Path to save the figure
-        barrier_thickness: Thickness of the barrier
-        ring_height: Height of the annular ring
-        ring_size: Size of the annular ring
-    """
-    barriers = []
-    rings = []
-
-    # Create barriers
-    barrier_z = 0.0
-    barrier_r = 0.0
-    barrier_length = 0.0
-    for i in range(len(geolens.surfaces)):
-        # if i ==
-        barrier_r = max(geolens.surfaces[i].r, barrier_r)
-
-        if geolens.surfaces[i].mat2.get_name() != "air":
-            # Update the barrier radius
-            # barrier_r = max(geolens.surfaces[i].r, barrier_r)
-            pass
-        else:
-            # Extend the barrier till middle of the air space to the next surface
-            max_curr_surf_d = geolens.surfaces[i].d.item() + max(
-                geolens.surfaces[i].surface_sag(0.0, geolens.surfaces[i].r), 0.0
-            )
-            if i < len(geolens.surfaces) - 1:
-                min_next_surf_d = geolens.surfaces[i + 1].d.item() + min(
-                    geolens.surfaces[i + 1].surface_sag(0.0, geolens.surfaces[i + 1].r),
-                    0.0,
-                )
-                extra_space = (min_next_surf_d - max_curr_surf_d) / 2
-            else:
-                min_next_surf_d = geolens.d_sensor.item()
-                extra_space = min_next_surf_d - max_curr_surf_d
-
-            barrier_length = max_curr_surf_d + extra_space - barrier_z
-
-            # Create a barrier
-            barrier = {
-                "pos_z": barrier_z,
-                "pos_r": barrier_r,
-                "length": barrier_length,
-                "thickness": barrier_thickness,
-            }
-            barriers.append(barrier)
-
-            # Reset the barrier parameters
-            barrier_z = barrier_length + barrier_z
-            barrier_r = 0.0
-            barrier_length = 0.0
-
-    # # Create rings
-    # for i in range(len(geolens.surfaces)):
-    #     if geolens.surfaces[i].mat2.get_name() != "air":
-    #         ring = {
-    #             "pos_z": geolens.surfaces[i].d.item(),
-
-    # Plot lens layout
-    ax, fig = draw_setup_2d(geolens)
-
-    # Plot barrier
-    barrier_z_ls = []
-    barrier_r_ls = []
-    for b in barriers:
-        barrier_z_ls.append(b["pos_z"])
-        barrier_z_ls.append(b["pos_z"] + b["length"])
-        barrier_r_ls.append(b["pos_r"])
-        barrier_r_ls.append(b["pos_r"])
-    ax.plot(barrier_z_ls, barrier_r_ls, "green", linewidth=1.0)
-    ax.plot(barrier_z_ls, [-i for i in barrier_r_ls], "green", linewidth=1.0)
-
-    # Plot rings
-
-    fig.savefig(filename, format="png", dpi=300)
-    plt.close()
-
-    pass
-=======
->>>>>>> 75cff751
