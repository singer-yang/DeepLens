"""Basic lens class.

When creating a new lens class, it is recommended to inherit from the Lens class and re-write core functions.
"""

import matplotlib.pyplot as plt
import torch
from torchvision.utils import make_grid, save_image

from .optics import (
    BLUE_RESPONSE,
    DEPTH,
    GREEN_RESPONSE,
    RED_RESPONSE,
    WAVE_BLUE,
    WAVE_BOARD_BAND,
    WAVE_GREEN,
    WAVE_RED,
    WAVE_RGB,
    DeepObj,
    init_device,
)
from .optics.render_psf import render_psf_map, render_psf

from .sensor.isp import ISP
from .sensor.inv_isp import Inv_ISP


class Lens(DeepObj):
    """Base lens class."""

    def __init__(self, lens_path):
        """Initialize a lens class."""
        self.device = init_device()
        self.read_lens(lens_path)
        self.to(self.device)

    def read_lens(self, lens_path):
        """Read lens from a file."""
        if lens_path.endswith(".json"):
            self.read_lens_json(lens_path)
        else:
            raise Exception("Unknown lens file format.")

    def read_lens_json(self, lens_path):
        """Read lens from a json file."""
        raise NotImplementedError

    def write_lens(self, lens_path):
        """Write lens to a file."""
        if lens_path.endswith(".json"):
            self.write_lens_json(lens_path)
        else:
            raise Exception("Unknown lens file format.")

    def write_lens_json(self, lens_path):
        """Write lens to a json file."""
        raise NotImplementedError

    def prepare_sensor(self, sensor_res=[1024, 1024]):
        """Prepare sensor."""
        raise NotImplementedError

    def change_sensor_res(self, sensor_res):
        """Change sensor resolution."""
        if (
            not self.sensor_size[0] * sensor_res[1]
            == self.sensor_size[1] * sensor_res[0]
        ):
            raise Exception("Given sensor resolution does not match sensor size.")
        self.sensor_res = sensor_res
        self.pixel_size = self.sensor_size[0] / self.sensor_res[0]

    def post_computation(self):
        """After loading lens, computing some lens parameters."""
        raise NotImplementedError

    # ===========================================
    # PSF-ralated functions
    # ===========================================
    def psf(self, points, ks=51, wvln=0.589, **kwargs):
        """Compute monochrome point PSF. This function is differentiable.

        Args:
            point (tensor): Shape of [N, 3] or [3].
            ks (int, optional): Kernel size. Defaults to 51.
            wvln (float, optional): Wavelength. Defaults to 0.589.

        Returns:
            psf: Shape of [ks, ks] or [N, ks, ks].
        """
        raise NotImplementedError

    def psf_rgb(self, points, ks=51, **kwargs):
        """Compute RGB point PSF.

        Args:
            points (tensor): Shape of [N, 3] or [3].
            ks (int, optional): Kernel size. Defaults to 51.

        Returns:
            psf_rgb: Shape of [3, ks, ks] or [N, 3, ks, ks].
        """
        psfs = []
        for wvln in WAVE_RGB:
            psfs.append(self.psf(points=points, ks=ks, wvln=wvln, **kwargs))
        psf_rgb = torch.stack(psfs, dim=-3)  # shape [3, ks, ks] or [N, 3, ks, ks]
        return psf_rgb

    def psf_narrow_band(self, points, ks=51, **kwargs):
        """Compute RGB PSF considering three wavelengths for each color. Different wavelengths are simpliy averaged for the results, but the sensor response function will be more reasonable.

        Reference:
            https://en.wikipedia.org/wiki/Spectral_sensitivity

        Args:
            points (tensor): Shape of [N, 3] or [3].
            ks (int, optional): Kernel size. Defaults to 51.

        Returns:
            psf: Shape of [3, ks, ks].
        """
        # Red
        psf_r = []
        for _, wvln in enumerate(WAVE_RED):
            psf_r.append(self.psf(points=points, wvln=wvln, ks=ks, **kwargs))
        psf_r = torch.stack(psf_r, dim=-3).mean(dim=-3)

        # Green
        psf_g = []
        for _, wvln in enumerate(WAVE_GREEN):
            psf_g.append(self.psf(points=points, wvln=wvln, ks=ks, **kwargs))
        psf_g = torch.stack(psf_g, dim=-3).mean(dim=-3)

        # Blue
        psf_b = []
        for _, wvln in enumerate(WAVE_BLUE):
            psf_b.append(self.psf(points=points, wvln=wvln, ks=ks, **kwargs))
        psf_b = torch.stack(psf_b, dim=-3).mean(dim=-3)

        # RGB
        psf = torch.stack([psf_r, psf_g, psf_b], dim=-3)
        return psf

    def psf_spectrum(self, points, ks=51, **kwargs):
        """Compute RGB PSF considering full spectrum for each color. A placeholder RGB sensor response function is used to calculate the final PSF. But the actual sensor response function will be more reasonable.

        Reference:
            https://en.wikipedia.org/wiki/Spectral_sensitivity

        Args:
            points (tensor): Shape of [N, 3] or [3].
            ks (int, optional): Kernel size. Defaults to 51.

        Returns:
            psf: Shape of [3, ks, ks].
        """
        # Red
        psf_r = []
        for i, wvln in enumerate(WAVE_BOARD_BAND):
            psf = self.psf(points=points, ks=ks, wvln=wvln, **kwargs)
            psf_r.append(psf * RED_RESPONSE[i])
        psf_r = torch.stack(psf_r, dim=0).sum(dim=0) / sum(RED_RESPONSE)

        # Green
        psf_g = []
        for i, wvln in enumerate(WAVE_BOARD_BAND):
            psf = self.psf(points=points, ks=ks, wvln=wvln, **kwargs)
            psf_g.append(psf * GREEN_RESPONSE[i])
        psf_g = torch.stack(psf_g, dim=0).sum(dim=0) / sum(GREEN_RESPONSE)

        # Blue
        psf_b = []
        for i, wvln in enumerate(WAVE_BOARD_BAND):
            psf = self.psf(points=points, ks=ks, wvln=wvln, **kwargs)
            psf_b.append(psf * BLUE_RESPONSE[i])
        psf_b = torch.stack(psf_b, dim=0).sum(dim=0) / sum(BLUE_RESPONSE)

        # RGB
        psf = torch.stack([psf_r, psf_g, psf_b], dim=0)  # shape [3, ks, ks]
        return psf

    def draw_psf(self, depth=DEPTH, ks=101, save_name="./psf.png"):
        """Draw RGB on-axis PSF."""
        psfs = []
        for wvln in WAVE_RGB:
            psf = self.psf(point=[0, 0, depth], ks=ks, wvln=wvln)
            psfs.append(psf)

        psfs = torch.stack(psfs, dim=0)  # shape [3, ks, ks]
        save_image(psfs.unsqueeze(0), save_name, normalize=True)

    def point_source_grid(
        self, depth, grid=9, normalized=True, quater=False, center=True
    ):
        """Generate point source grid for PSF calculation.

        Args:
            depth (float): Depth of the point source.
            grid (int): Grid size. Defaults to 9, meaning 9x9 grid.
            normalized (bool): Return normalized object source coordinates. Defaults to True, meaning object sources xy coordinates range from [-1, 1].
            quater (bool): Use quater of the sensor plane to save memory. Defaults to False.
            center (bool): Use center of each patch. Defaults to False.

        Returns:
            point_source: Shape of [grid, grid, 3].
        """
        # Compute point source grid
        if grid == 1:
            x, y = torch.tensor([[0.0]]), torch.tensor([[0.0]])
            assert not quater, "Quater should be False when grid is 1."
        else:
            if center:
                # Use center of each patch
                half_bin_size = 1 / 2 / (grid - 1)
                x, y = torch.meshgrid(
                    torch.linspace(-1 + half_bin_size, 1 - half_bin_size, grid),
                    torch.linspace(1 - half_bin_size, -1 + half_bin_size, grid),
                    indexing="xy",
                )
            else:
                # Use corner of image sensor
                x, y = torch.meshgrid(
                    torch.linspace(-0.98, 0.98, grid),
                    torch.linspace(0.98, -0.98, grid),
                    indexing="xy",
                )

        z = torch.full((grid, grid), depth)
        point_source = torch.stack([x, y, z], dim=-1)

        # Use quater of the sensor plane to save memory
        if quater:
            z = torch.full((grid, grid), depth)
            point_source = torch.stack([x, y, z], dim=-1)
            bound_i = grid // 2 if grid % 2 == 0 else grid // 2 + 1
            bound_j = grid // 2
            point_source = point_source[0:bound_i, bound_j:, :]

        # De-normalize object source coordinates to physical coordinates
        if not normalized:
            scale = self.calc_scale(depth)
            point_source[..., 0] *= scale * self.sensor_size[0] / 2
            point_source[..., 1] *= scale * self.sensor_size[1] / 2

        return point_source

    def point_source_radial(self, depth, grid=9, center=False):
        """Compute point radial [0, 1] in the object space to compute PSF grid.

        Args:
            grid (int, optional): Grid size. Defaults to 9.

        Returns:
            point_source: Shape of [grid, 3].
        """
        if grid == 1:
            x = torch.tensor([0.0])
        else:
            # Select center of bin to calculate PSF
            if center:
                half_bin_size = 1 / 2 / (grid - 1)
                x = torch.linspace(0, 1 - half_bin_size, grid)
            else:
                x = torch.linspace(0, 0.98, grid)

        z = torch.full_like(x, depth)
        point_source = torch.stack([x, x, z], dim=-1)
        return point_source

    def psf_map(self, grid=5, ks=51, depth=DEPTH, wvln=0.589, **kwargs):
        """Compute monochrome PSF map.

        Args:
            grid (int, optional): Grid size. Defaults to 5, meaning 5x5 grid.
            ks (int, optional): Kernel size. Defaults to 51, meaning 51x51 kernel size.
            depth (float, optional): Depth of the object. Defaults to DEPTH.
            wvln (float, optional): Wavelength. Defaults to 0.589.

        Returns:
            psf_map: Shape of [1, grid*ks, grid*ks].
        """
        # PSF map grid
        points = self.point_source_grid(depth=depth, grid=grid, center=True)
        points = points.reshape(-1, 3)

        # Compute PSF map
        psfs = []
        for i in range(points.shape[0]):
            point = points[i, ...]
            psf = self.psf(points=point, ks=ks, wvln=wvln)
            psfs.append(psf)
        psf_map = torch.stack(psfs).unsqueeze(1)

        # Reshape PSF map from [grid*grid, 1, ks, ks] -> [1, grid*ks, grid*ks]
        psf_map = make_grid(psf_map, nrow=grid, padding=0)[0, :, :]

        return psf_map

    def psf_map_rgb(self, grid=5, ks=51, depth=DEPTH, **kwargs):
        """Compute RGB PSF map."""
        psfs = []
        for wvln in WAVE_RGB:
            psf_map = self.psf_map(grid=grid, ks=ks, depth=depth, wvln=wvln, **kwargs)
            psfs.append(psf_map)
        psf_map = torch.stack(psfs, dim=0)  # shape [3, grid*ks, grid*ks]
        return psf_map

    @torch.no_grad()
    def draw_psf_map(
        self, grid=7, ks=101, depth=DEPTH, log_scale=False, save_name="./psf_map.png"
    ):
        """Draw RGB PSF map of the doelens."""
        # Calculate RGB PSF map
        psf_map = self.psf_map_rgb(depth=depth, grid=grid, ks=ks)

        if log_scale:
            # Log scale normalization for better visualization
            psf_map = torch.log(psf_map + 1e-4)  # 1e-4 is an empirical value
            psf_map = (psf_map - psf_map.min()) / (psf_map.max() - psf_map.min())
        else:
            # Linear normalization
            for i in range(0, psf_map.shape[-2], ks):
                for j in range(0, psf_map.shape[-1], ks):
                    local_max = psf_map[:, i : i + ks, j : j + ks].max()
                    if local_max > 0:
                        psf_map[:, i : i + ks, j : j + ks] /= local_max

        fig, ax = plt.subplots(figsize=(10, 10))

        psf_map = psf_map.permute(1, 2, 0).cpu().numpy()
        ax.imshow(psf_map)

        # Add scale bar near bottom-left
        H, W, _ = psf_map.shape
        scale_bar_length = 100
        arrow_length = scale_bar_length / (self.pixel_size * 1e3)
        y_position = H - 20  # a little above the lower edge
        x_start = 20
        x_end = x_start + arrow_length

        ax.annotate(
            "",
            xy=(x_start, y_position),
            xytext=(x_end, y_position),
            arrowprops=dict(arrowstyle="-", color="white"),
            annotation_clip=False,
        )
        ax.text(
            x_end + 5,
            y_position,
            f"{scale_bar_length} μm",
            color="white",
            fontsize=12,
            ha="left",
            va="center",
            clip_on=False,
        )

        # Clean up axes and save
        ax.axis("off")
        plt.tight_layout(pad=0)
        plt.savefig(save_name, dpi=300, bbox_inches="tight", pad_inches=0)
        plt.close(fig)

    # ===========================================
    # Image simulation-ralated functions
    # ===========================================
    def render(self, img_obj, depth=DEPTH, method="psf_patch", **kwargs):
        """Differentiable image simulation. This function handles only the differentiable components of image simulation, specifically the optical aberrations. The non-differentiable components (such as noise simulation) are handled separately in the self.render_unprocess() function to ensure more accurate overall image simulation.

        Image simulation methods:
            [1] PSF map block convolution.
            [2] Ray tracing-based rendering.
            [3] ...

        Args:
            img_obj (tensor): Input image object in raw space. Shape of [N, C, H, W].
            depth (float, optional): Depth of the object. Defaults to DEPTH.
            method (str, optional): Image simulation method. Defaults to "psf".
            **kwargs: Additional arguments for different methods.
        """
        # Check sensor resolution
        if not (
            self.sensor_res[0] == img_obj.shape[-2]
            and self.sensor_res[1] == img_obj.shape[-1]
        ):
            raise Exception("Sensor resolution does not match input image object.")
            H, W = img_obj.shape[-2], img_obj.shape[-1]
            self.prepare_sensor(sensor_res=[H, W])

        # Image simulation (in RAW space)
        if method == "psf_map":
            if "psf_grid" in kwargs and "psf_ks" in kwargs:
                psf_grid, psf_ks = kwargs["psf_grid"], kwargs["psf_ks"]
                img_render = self.render_psf_map(
                    img_obj, depth=depth, psf_grid=psf_grid, psf_ks=psf_ks
                )
            else:
                img_render = self.render_psf_map(img_obj, depth=depth)
<<<<<<< HEAD

        elif method == "psf_patch":
            if "psf_center" in kwargs and "psf_ks" in kwargs:
                psf_center, psf_ks = kwargs["psf_center"], kwargs["psf_ks"]
                img_render, field_channel = self.render_psf_patch(
                    img_obj, depth=depth, psf_center=psf_center, psf_ks=psf_ks
                )
            else:
                img_render = self.render_psf_patch(img_obj, depth=depth)
=======
>>>>>>> aa02469c

        else:
            raise Exception(f"Image simulation method {method} is not supported.")

        return img_render

<<<<<<< HEAD
    def render_unprocess(self, img_obj, bit=10, depth=DEPTH, method="psf_map", **kwargs):
        """Unprocess image to raw space for image simulation. Because PSF is defined in energy space.

        Accurate image simulation:
            (1) raw image space
            (2) lens vignetting (shading)
            (3) high optical ray sampling
            (4) sensor noise and quantization
            (5) ISP
        """
        # Initialize ISP and INV_ISP
        isp, inv_isp = ISP(bit=bit), Inv_ISP(bit=bit)

        # Unprocess image to linear rgb space
        img_raw = inv_isp.inv_isp_linearRGB(img_obj)

        # Lens aberration simulation
        img_raw_render = self.render(img_raw, depth=depth, method=method, **kwargs)
        
        # Noise simulation
        img_raw_noise = self.add_noise(img_raw_render, bit=bit)

        # Convert linear rgb image to output image
        img_render = isp.diff_isp(img_raw_noise)

        return img_render

    def render_psf(self, img_obj, depth=DEPTH, psf_center=(0, 0), psf_ks=51):
        """Render image patch using PSF convolution. Better not use this function to avoid confusion."""
        return self.render_psf_patch(
            img_obj, depth=depth, psf_center=psf_center, psf_ks=psf_ks
        )

    def render_psf_patch(self, img_obj, depth=DEPTH, psf_center=(0, 0), psf_ks=51):
        """Render an image patch using PSF convolution, and return positional encoding channel.

        Args:
            img_obj (tensor): Input image object in raw space. Shape of [B, C, H, W].
            depth (float): Depth of the object.
            psf_center (tensor): Center of the PSF patch. Shape of [2].
            psf_ks (int): PSF kernel size.

        Returns:
            img_render: Rendered image. Shape of [B, C, H, W].
            field_channel: Positional encoding channel. Shape of [1, H, W].
        """
        # Convert psf_center to tensor
        if isinstance(psf_center, (list, tuple)):
            points = (psf_center[0], psf_center[1], depth)
            points = torch.tensor(points).unsqueeze(0)
        else:
            raise Exception("PSF center must be a list or tuple.")

        # Compute PSF and perform PSF convolution
        psf = self.psf_rgb(points=points, ks=psf_ks).squeeze(0)
        img_render = render_psf(img_obj, psf=psf)

        # Compute positional encoding channel for image patch
        Wobj, Hobj = img_obj.shape[-1], img_obj.shape[-2]
        ps_norm = 2 / self.sensor_res[0]
        grid_x, grid_y = torch.meshgrid(
            torch.linspace(
                psf_center[0] - Wobj / 2 * ps_norm,
                psf_center[0] + Wobj / 2 * ps_norm,
                Wobj // 2,
                device=self.device,
            ),
            torch.linspace(
                psf_center[1] + Hobj / 2 * ps_norm,
                psf_center[1] - Hobj / 2 * ps_norm,
                Hobj // 2,
                device=self.device,
            ),
            indexing="xy",
        )
        field_channel = torch.sqrt(grid_x**2 + grid_y**2).unsqueeze(0)

        return img_render #, field_channel

=======
>>>>>>> aa02469c
    def render_psf_map(self, img_obj, depth=DEPTH, psf_grid=7, psf_ks=51):
        """Render image using PSF block convolution.

        Note: larger psf_grid and psf_ks are typically better for more accurate rendering, but slower.

        Args:
            img_obj (tensor): Input image object in raw space. Shape of [B, C, H, W].
            depth (float): Depth of the object.
            psf_grid (int): PSF grid size.
            psf_ks (int): PSF kernel size.

        Returns:
            img_render: Rendered image. Shape of [B, C, H, W].
        """
        psf_map = self.psf_map_rgb(grid=psf_grid, ks=psf_ks, depth=depth)
        img_render = render_psf_map(img_obj, psf_map, grid=psf_grid)
        return img_render

    def add_noise(self, img, bit=10):
        """Add sensor read noise and shot noise to RAW space image. Shot and read noise are measured in digital counts (N bit).

        Args:
            img (tensor): RAW space image. Shape of [N, C, H, W]. Can be either float [0, 1] or integer [0, 2^bit - 1].
            bit (int): Bit depth for noise simulation.

        Returns:
            img: Noisy image. Shape of [N, C, H, W]. Data range [0, 2^bit - 1].
        """
        # Convert float [0,1] to N-bit range if needed
        if img.dtype in [torch.float32, torch.float64] and img.max() <= 1.0:
            img_Nbit = img * (2**bit - 1)
            is_float = True
        else:
            img_Nbit = img
            is_float = False
        
        # Noise statistics
        if not hasattr(self, "read_noise_std"):
            read_noise_std = 0.0
            print("Read noise standard deviation is not defined.")
        else:
            read_noise_std = self.read_noise_std
        
        if not hasattr(self, "shot_noise_alpha"):
            shot_noise_alpha = 0.0
            print("Shot noise alpha is not defined.")
        else:
            shot_noise_alpha = self.shot_noise_alpha

        # Add noise to raw image
        noise_std = torch.sqrt(img_Nbit) * shot_noise_alpha + read_noise_std
        noise = torch.randn_like(img_Nbit) * noise_std
        img_Nbit = img_Nbit + noise
        img_Nbit = torch.clamp(img_Nbit, 0, 2**bit - 1)

        # Convert N-bit image to float [0, 1]
        if is_float:
            img = img_Nbit / (2**bit - 1)
        else:
            img = img_Nbit
        return img

    # ===========================================
    # Visualization-ralated functions
    # ===========================================
    def draw_layout(self):
        """Draw lens layout."""
        raise NotImplementedError

    # ===========================================
    # Optimization-ralated functions
    # ===========================================
    def activate_grad(self, activate=True):
        """Activate gradient for each surface."""
        raise NotImplementedError

    def get_optimizer_params(self, lr=[1e-4, 1e-4, 1e-1, 1e-3]):
        """Get optimizer parameters for different lens parameters."""
        raise NotImplementedError

    def get_optimizer(self, lr=[1e-4, 1e-4, 0, 1e-3]):
        """Get optimizer."""
        params = self.get_optimizer_params(lr)
        optimizer = torch.optim.Adam(params)
        return optimizer<|MERGE_RESOLUTION|>--- conflicted
+++ resolved
@@ -398,7 +398,6 @@
                 )
             else:
                 img_render = self.render_psf_map(img_obj, depth=depth)
-<<<<<<< HEAD
 
         elif method == "psf_patch":
             if "psf_center" in kwargs and "psf_ks" in kwargs:
@@ -408,15 +407,12 @@
                 )
             else:
                 img_render = self.render_psf_patch(img_obj, depth=depth)
-=======
->>>>>>> aa02469c
 
         else:
             raise Exception(f"Image simulation method {method} is not supported.")
 
         return img_render
 
-<<<<<<< HEAD
     def render_unprocess(self, img_obj, bit=10, depth=DEPTH, method="psf_map", **kwargs):
         """Unprocess image to raw space for image simulation. Because PSF is defined in energy space.
 
@@ -496,8 +492,6 @@
 
         return img_render #, field_channel
 
-=======
->>>>>>> aa02469c
     def render_psf_map(self, img_obj, depth=DEPTH, psf_grid=7, psf_ks=51):
         """Render image using PSF block convolution.
 
